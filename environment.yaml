channels:
  - conda-forge
  - bioconda
dependencies:
  - python>=3.6
  - pandas
  - pytest
  - scikit-bio
  - prodigal
  - mmseqs2!=10.6d92c
  - hmmer!=3.3.1
  - trnascan-se >=2
<<<<<<< HEAD
  - scipy<1.8.1
=======
  - scipy<=1.8.1
>>>>>>> a5f22571
  - sqlalchemy
  - barrnap
  - altair >=4
  - openpyxl
  - networkx
  - ruby
  - parallel<|MERGE_RESOLUTION|>--- conflicted
+++ resolved
@@ -10,11 +10,7 @@
   - mmseqs2!=10.6d92c
   - hmmer!=3.3.1
   - trnascan-se >=2
-<<<<<<< HEAD
-  - scipy<1.8.1
-=======
   - scipy<=1.8.1
->>>>>>> a5f22571
   - sqlalchemy
   - barrnap
   - altair >=4
