--- conflicted
+++ resolved
@@ -2,19 +2,15 @@
 from pkg_resources import resource_filename
 import json
 import gzip
+import logging
 from shutil import copy2
 import warnings
-<<<<<<< HEAD
-from mag_annotator import __version__ as current_dram_version
-
-=======
-import logging
->>>>>>> ffd709f1
 from sqlalchemy import create_engine
 from sqlalchemy.orm import sessionmaker
 
 import pandas as pd
 
+from mag_annotator import __version__ as current_dram_version
 from mag_annotator.database_setup import TABLE_NAME_TO_CLASS_DICT, create_description_db
 from mag_annotator.utils import divide_chunks, setup_logger
 
@@ -51,6 +47,7 @@
         if config_loc is None:
             config_loc = get_config_loc()
 
+        self.config = {}
         conf = json.loads(open(config_loc).read())
         if 'dram_version' not in conf:
             warnings.warn("The DRAM version in your config is empty."
@@ -62,13 +59,11 @@
             conf_version = conf.get('dram_version')
             if conf_version is None:
                 db_handler = self.__construct_from_dram_pre_1_4_0(conf)
-            elif conf_version in {current_dram_version, "1.4.0"}: # Known suported versions
-                db_handler = self.__construct_default(conf)
-            else: 
+            elif conf_version not in {current_dram_version, "1.4.0"}: # Known suported versions
                 warnings.warn("The DRAM version in your config is not listed in the versions "
                               "that are known to work. This may not be a problem, but if this "
                               "import fails then you should contact suport.")
-                db_handler = self.__construct_default(conf)
+            db_handler = self.__construct_default(conf)
 
 
     def __construct_default(self, conf:dict):
@@ -105,6 +100,7 @@
             key: value for key, value in config_old.items() if key in DATABASE_DESCRIPTIONS}
         self.config['dram_sheets']  = {
             key: value for key, value in config_old.items() if key in DRAM_SHEETS}
+        database_handler["dram_version"] = current_dram_version
 
         # set up description database connection
         self.config['description_db'] = config_old.get('description_db')
@@ -116,7 +112,6 @@
             warnings.warn('Database does not exist at path %s' % self.config.get('description_db'))
         else:
             self.start_db_session()
-        return self
     
     def start_db_session(self):
         engine = create_engine('sqlite:///%s' % self.config.get('description_db'))
@@ -160,7 +155,7 @@
                            dbcan_subfam_ec=None, viral_db_loc=None, peptidase_db_loc=None, vogdb_db_loc=None, 
                            vog_annotations=None, description_db_loc=None, genome_summary_form_loc=None, 
                            camper_hmm_loc=None, camper_fa_db_loc=None, camper_hmm_cutoffs_loc=None,
-                           camper_fa_db_cutoffs_loc=None,
+                           camper_fa_db_cutoffs_loc=None, camper_distillate_loc=None,
                            module_step_form_loc=None, etc_module_database_loc=None, function_heatmap_form_loc=None, 
                            amg_database_loc=None, write_config=True):
         def check_exists_and_add_to_location_dict(loc, old_value):
@@ -188,6 +183,7 @@
             'dbcan_fam_activities': dbcan_fam_activities,
             'dbcan_subfam_ec': dbcan_subfam_ec,
             'vog_annotations': vog_annotations,
+            'camper_distillate': camper_distillate_loc,
             'genome_summary_form': genome_summary_form_loc,
             'module_step_form': module_step_form_loc,
             'etc_module_database': etc_module_database_loc,
@@ -321,7 +317,7 @@
             self.config['description_db']= output_loc
             self.start_db_session()
         if path.exists(self.get('description_db')):
-            remove(self.get('description_db'))
+            remove(self.config.get('description_db'))
         create_description_db(self.get('description_db'))
 
         # fill database
@@ -361,41 +357,6 @@
         if update_config:  # if new description db is set then save it
             self.write_config()
 
-<<<<<<< HEAD
-=======
-    def print_database_locations(self):
-        mkdir(database_log)
-        setup_logger(os.path.join(database_log, LOGGER))
-        # search databases
-        logging.info('Processed search databases')
-        logging.info('KEGG db: %s' % self.db_locs.get('kegg'))
-        logging.info('KOfam db: %s' % self.db_locs.get('kofam'))
-        logging.info('KOfam KO list: %s' % self.db_locs.get('kofam_ko_list'))
-        logging.info('UniRef db: %s' % self.db_locs.get('uniref'))
-        logging.info('Pfam db: %s' % self.db_locs.get('pfam'))
-        logging.info('dbCAN db: %s' % self.db_locs.get('dbcan'))
-        logging.info('RefSeq Viral db: %s' % self.db_locs.get('viral'))
-        logging.info('MEROPS peptidase db: %s' % self.db_locs.get('peptidase'))
-        logging.info('VOGDB db: %s' % self.db_locs.get('vogdb'))
-        logging.info()
-        # database descriptions used during description db population
-        logging.info('Descriptions of search database entries')
-        logging.info('Pfam hmm dat: %s' % self.db_description_locs.get('pfam_hmm_dat'))
-        logging.info('dbCAN family activities: %s' % self.db_description_locs.get('dbcan_fam_activities'))
-        logging.info('VOG annotations: %s' % self.db_description_locs.get('vog_annotations'))
-        logging.info()
-        # description database
-        logging.info('Description db: %s' % self.description_loc)
-        logging.info()
-        # DRAM sheets
-        logging.info('DRAM distillation sheets')
-        logging.info('Genome summary form: %s' % self.dram_sheet_locs.get('genome_summary_form'))
-        prilogging.infont('Module step form: %s' % self.dram_sheet_locs.get('module_step_form'))
-        logging.info('ETC module database: %s' % self.dram_sheet_locs.get('etc_module_database'))
-        logging.info('Function heatmap form: %s' % self.dram_sheet_locs.get('function_heatmap_form'))
-        logging.info('AMG database: %s' % self.dram_sheet_locs.get('amg_database'))
-
->>>>>>> ffd709f1
     def filter_db_locs(self, low_mem_mode=False, use_uniref=True, use_vogdb=True, master_list=None):
         if master_list is None:
             dbs_to_use = self.config['search_databases'].keys()
@@ -427,7 +388,7 @@
                        pfam_db_loc=None, pfam_hmm_dat=None, dbcan_db_loc=None, dbcan_fam_activities=None,
                        dbcan_subfam_ec=None, viral_db_loc=None, peptidase_db_loc=None, vogdb_db_loc=None, 
                        camper_hmm_loc=None, camper_fa_db_loc=None, camper_hmm_cutoffs_loc=None,
-                       camper_fa_db_cutoffs_loc=None,
+                       camper_fa_db_cutoffs_loc=None, camper_distillate_loc=None,
                        vog_annotations=None, description_db_loc=None, genome_summary_form_loc=None, 
                        module_step_form_loc=None, etc_module_database_loc=None, 
                        function_heatmap_form_loc=None, amg_database_loc=None, clear_config=False, 
@@ -441,7 +402,7 @@
                                   dbcan_subfam_ec, viral_db_loc, peptidase_db_loc, vogdb_db_loc, 
                                   vog_annotations, description_db_loc, genome_summary_form_loc, 
                                   camper_hmm_locg, camper_fa_db_loc, camper_hmm_cutoffs_loc,
-                                  camper_fa_db_cutoffs_loc,
+                                  camper_fa_db_cutoffs_loc, camper_distillate_loc,
                                   module_step_form_loc, etc_module_database_loc, function_heatmap_form_loc, 
                                   amg_database_loc, write_config=True)
     if update_description_db:
@@ -480,6 +441,7 @@
     print('Module step form: %s' % conf.config.get('dram_sheets').get('module_step_form'))
     print('ETC module database: %s' % conf.config.get('dram_sheets').get('etc_module_database'))
     print('Function heatmap form: %s' % conf.config.get('dram_sheets').get('function_heatmap_form'))
+    print('CAMPER Distillate form: %s' % conf.config.get('dram_sheets').get('camper_distillate'))
     print('AMG database: %s' % conf.config.get('dram_sheets').get('amg_database'))
 
 def print_config(config_loc=None):
@@ -505,4 +467,4 @@
     db_handler = DatabaseHandler(config_loc)
     with open(system_config, "w") as outfile:
         json.dump(db_handler.config, outfile, indent=2)
-    print('Import, apears to be successfull.')+    print('Import, appears to be successfull.')