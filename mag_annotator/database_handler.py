from os import path, remove
from pkg_resources import resource_filename
import json
import gzip
import logging
from shutil import copy2
import warnings
from sqlalchemy import create_engine
from sqlalchemy.orm import sessionmaker
from datetime import datetime

import pandas as pd

from mag_annotator import __version__ as current_dram_version
from mag_annotator.database_setup import TABLE_NAME_TO_CLASS_DICT, create_description_db
from mag_annotator.utils import divide_chunks, setup_logger

SEARCH_DATABASES = {'kegg', 'kofam_hmm', 'kofam_ko_list', 'uniref', 'pfam', 'dbcan', 'viral', 'peptidase', 'vogdb'
                    'camper', 'fegenie'}
DRAM_SHEETS = ('genome_summary_form', 'module_step_form', 'etc_module_database', 'function_heatmap_form',
               'camper_fa_db_cutoffs', 'camper_hmm_cutoffs', 'amg_database')
DATABASE_DESCRIPTIONS = ('pfam_hmm', 'dbcan_fam_activities', 'vog_annotations')

# TODO: store all sequence db locs within database handler class
# TODO: store scoring information here e.g. bitscore_threshold, hmm cutoffs
# TODO: set up custom databases here
# TODO: in advanced config separate search databases, search database description files, description db, DRAM sheets
# TODO: ko_list should be parsed into the DB and stored as a database description file and not a search database


def get_config_loc():
    return path.abspath(resource_filename('mag_annotator', 'CONFIG'))


def clear_dict(val):
    if isinstance(val, dict):
        return {k: clear_dict(v) for k, v in val.items()}
    else:
        return None
    

class DatabaseHandler:

    def __init__(self, config_loc=None, logger=None):
        # read in new configuration 
        # TODO: validate config file after reading it in
        if config_loc is None:
            config_loc = get_config_loc()

        if logger is None:
            logger = logging.getLogger("database_handler.log")
        self.logger = logger

        self.config_loc = config_loc
        self.config = {}
        conf = json.loads(open(self.config_loc).read())
        if 'dram_version' not in conf:
            warnings.warn("The DRAM version in your config is empty."
                          " This may not be a problem, but if this"
                          " import fails then you should check that"
                          " the origin of the file is valid.")
            self.__construct_from_dram_pre_1_4_0(conf)
        else: 
            conf_version = conf.get('dram_version')
            if conf_version is None:
                db_handler = self.__construct_from_dram_pre_1_4_0(conf)
            elif conf_version not in {current_dram_version, "1.4.0"}: # Known suported versions
                warnings.warn("The DRAM version in your config is not listed in the versions "
                              "that are known to work. This may not be a problem, but if this "
                              "import fails then you should contact suport.")
            db_handler = self.__construct_default(conf)


    def __construct_default(self, conf:dict):
        self.config = conf 

        # set up description database connection
        description_loc = self.config.get('description_db')
        if description_loc is None:
            self.session = None
            warnings.warn('Database does not exist at path %s' % description_loc)
        elif not path.exists(description_loc):
            self.session = None
            warnings.warn('Database does not exist at path %s' % description_loc)
        else:
            self.start_db_session()

    def __construct_from_dram_pre_1_4_0(self, config_old):
        """
        Import older dram configs that predate 1.3


        :param config_old: A config with no dram version so older than 1.3
        """

        system_config_loc = get_config_loc()
        self.config = clear_dict(json.loads(open(system_config_loc).read()))
        self.config_loc = system_config_loc


        # read in configuration # TODO: validate config file after reading it in
        self.config['search_databases'] = {
            key: value for key, value in config_old.items() if key in SEARCH_DATABASES}
        self.config['database_descriptions']  = {
            key: value for key, value in config_old.items() if key in DATABASE_DESCRIPTIONS}
        self.config['dram_sheets']  = {
            key: value for key, value in config_old.items() if key in DRAM_SHEETS}
        self.config["dram_version"] = current_dram_version

        # set up description database connection
        self.config['description_db'] = config_old.get('description_db')
        if self.config.get('description_db') is None:
            self.session = None
            warnings.warn('Database does not exist at path %s' % self.config.get('description_db'))
        elif not path.exists(self.config.get('description_db')):
            self.session = None
            warnings.warn('Database does not exist at path %s' % self.config.get('description_db'))
        else:
            self.start_db_session()
    
    def start_db_session(self):
        engine = create_engine('sqlite:///%s' % self.config.get('description_db'))
        db_session = sessionmaker(bind=engine)
        self.session = db_session()


    # functions for adding descriptions to tables
    def add_descriptions_to_database(self, description_list, db_name, clear_table=True):
        description_class = TABLE_NAME_TO_CLASS_DICT[db_name]
        if clear_table:
            self.session.query(description_class).delete()
        # TODO: try batching
        self.session.bulk_save_objects([description_class(**i) for i in description_list]) 
        self.session.commit()
        self.session.expunge_all()

    # functions for getting descriptions from tables
    def get_description(self, annotation_id, db_name):
        return self.session.query(TABLE_NAME_TO_CLASS_DICT[db_name]).filter_by(id=annotation_id).one().description

    def get_descriptions(self, ids, db_name):
        description_class = TABLE_NAME_TO_CLASS_DICT[db_name]
        descriptions = [
            des 
            for chunk in divide_chunks(list(ids), 499)
            for des in self.session.query(description_class).filter(description_class.id.in_(chunk)).all() 
        ]
        self.session.query(TABLE_NAME_TO_CLASS_DICT['pfam_description']).all() 
        if len(descriptions) == 0:
            warnings.warn("No descriptions were found for your id's. Does this %s look like an id from %s" % (list(ids)[0],
                                                                                                     db_name))
        breakpoint()
        return {i.id: i.description for i in descriptions}

    @staticmethod
    def get_database_names():
        return TABLE_NAME_TO_CLASS_DICT.keys()

    def get_settings_str(self):
        out_str = ""
        settings = self.config.get('setup_info')
        if settings is None:
            raise Warning('there are no settings, the config is corrupted or too old.')
            return 'there are no settings, the config is corrupted or too old.'
        for i in ["search_databases", "database_descriptions", "dram_sheets"]:
            out_str += "\n"
            for k in self.config.get(i):
                if settings.get(k) is not None:
                    out_str += f"\n{settings[k]['name']}:"
                    for l, w in settings[k].items():
                        if l =='name':
                            continue
                        out_str += f"\n    {l.title()}: {w}"
        return out_str


    def set_database_paths(self, kegg_db_loc=None, kofam_hmm_loc=None, kofam_ko_list_loc=None, uniref_loc=None,
                           pfam_loc=None, pfam_hmm_loc=None, dbcan_loc=None, dbcan_fam_activities_loc=None,
                           dbcan_subfam_ec_loc=None, viral_loc=None, peptidase_loc=None, vogdb_loc=None, 
<<<<<<< HEAD
                           vog_annotations_loc=None, description_db_loc=None, genome_summary_form_loc=None, 
=======
                           vog_annotations=None, description_db_loc=None, genome_summary_form_loc=None, 
>>>>>>> 5882e1aa
                           camper_hmm_loc=None, camper_fa_db_loc=None, camper_hmm_cutoffs_loc=None,
                           camper_fa_db_cutoffs_loc=None, camper_distillate_loc=None, fegenie_hmm_loc=None,
                           fegenie_cutoffs_loc=None, module_step_form_loc=None, etc_module_database_loc=None, 
                           function_heatmap_form_loc=None, amg_database_loc=None, write_config=True):
        def check_exists_and_add_to_location_dict(loc, old_value):
            if loc is None:  # if location is none then return the old value
                return old_value
            if path.isfile(loc):  # if location exists return full path
                return path.realpath(loc)
            else:  # if the location doesn't exist then raise error
                raise ValueError("Database location does not exist: %s" % loc)
        locs = {
                "search_databases": {
<<<<<<< HEAD
                  'kegg': kegg_db_loc,
=======
                  'kegg_db': kegg_db_loc,
>>>>>>> 5882e1aa
                  'kofam_hmm': kofam_hmm_loc,
                  'kofam_ko_list': kofam_ko_list_loc,
                  'uniref': uniref_loc,
                  'pfam': pfam_loc,
                  'dbcan': dbcan_loc,
                  'viral': viral_loc,
                  'peptidase': peptidase_loc,
                  'vogdb': vogdb_loc,
                  'camper_hmm': camper_hmm_loc,
                  'camper_fa_db': camper_fa_db_loc,
                  'camper_hmm_cutoffs': camper_hmm_cutoffs_loc,
                  'camper_fa_db_cutoffs': camper_fa_db_cutoffs_loc,
                  'fegenie_hmm': fegenie_hmm_loc
                },
                "database_descriptions": {
                  'pfam_hmm': pfam_hmm_loc,
                  'dbcan_fam_activities': dbcan_fam_activities_loc,
                  'dbcan_subfam_ec': dbcan_subfam_ec_loc,
                  'vog_annotations': vog_annotations_loc,
                },
                "dram_sheets": {
                  'camper_distillate': camper_distillate_loc,
                  'genome_summary_form': genome_summary_form_loc,
                  'module_step_form': module_step_form_loc,
                  'etc_module_database': etc_module_database_loc,
                  'function_heatmap_form': function_heatmap_form_loc,
                  'amg_database': amg_database_loc,
                },
        }

        self.config.update({i:{
            k:check_exists_and_add_to_location_dict(locs[i][k], self.config.get(i).get(k)) 
            for k in locs[i]} for i in locs})

        # self.config['search_databases'] = {
        #     k:check_exists_and_add_to_location_dict(locs[k], self.config.get('search_databases').get(k))
        #     for k in self.config['search_databases']}
        # self.config['database_descriptions'] = {
        #     k:check_exists_and_add_to_location_dict(locs[k], self.config.get('database_descriptions').get(k))
        #     for k in self.config['database_descriptions']}
        # self.config['dram_sheets'] = {
        #     k:check_exists_and_add_to_location_dict(locs[k], self.config.get('dram_sheets').get(k))
        #     for k in self.config['dram_sheets']}

        self.config['description_db'] = check_exists_and_add_to_location_dict(description_db_loc, self.config.get('description_db'))
        self.start_db_session()

        if write_config:
            self.write_config()

    def write_config(self, config_loc=None):
        if config_loc is None:
            config_loc = self.config_loc
        with open(config_loc, 'w') as f:
            f.write(json.dumps(self.config, indent=2))

    @staticmethod
    def make_header_dict_from_mmseqs_db(mmseqs_db):
        mmseqs_headers_handle = open('%s_h' % mmseqs_db, 'rb')
        mmseqs_headers = mmseqs_headers_handle.read().decode(errors='ignore')
        mmseqs_headers = [i.strip() for i in mmseqs_headers.strip().split('\n\x00') if len(i) > 0]
        mmseqs_headers_split = []
        mmseqs_ids_unique = set()
        mmseqs_ids_not_unique = set()
        # TODO this could be faster with numpy
        for i in mmseqs_headers:
            header = {'id': i.split(' ')[0], 'description': i}
            if header['id'] not in mmseqs_ids_unique:
                mmseqs_headers_split += [header]
                mmseqs_ids_unique.add(header['id'])
            else:
                mmseqs_ids_not_unique.add(header['id'])
        if len(mmseqs_ids_not_unique) > 0:
            warnings.warn(f'There are {len(mmseqs_ids_not_unique)} non unique headers '
                          f'in {mmseqs_db}! You should definitly investigate this!')
        return mmseqs_headers_split

    @staticmethod
    def process_pfam_descriptions(pfam_hmm):
        if pfam_hmm.endswith('.gz'):
            f = gzip.open(pfam_hmm, 'r').read().decode('utf-8')
        else:
            f = open(pfam_hmm).read()
        entries = f.strip().split('//')
        description_list = list()
        for i, entry in enumerate(entries):
            if len(entry) > 0:
                entry = entry.split('\n')
                ascession = None
                description = None
                for line in entry:
                    line = line.strip()
                    if line.startswith('#=GF AC'):
                        ascession = line.split('   ')[-1]
                    if line.startswith('#=GF DE'):
                        description = line.split('   ')[-1]
                description_list.append({'id': ascession, 'description': description})
        return description_list

    @staticmethod
    def process_dbcan_descriptions(dbcan_fam_activities, dbcan_subfam_ec):
        def line_reader(line):
            if not line.startswith('#') and len(line.strip()) != 0:
                line = line.strip().split()
                if len(line) == 1:
                    description = line[0]
                elif line[0] == line[1]:
                    description = ' '.join(line[1:])
                else:
                    description = ' '.join(line)
                return pd.DataFrame({'id': line[0], 'description': description.replace('\n', ' ')}, index=[0])
        with open(dbcan_fam_activities) as f:
            description_data = pd.concat([line_reader(line) for line in f.readlines()])
        
        ec_data = (pd.read_csv(dbcan_subfam_ec, sep='\t',names=['id', 'id2','ec'], comment='#')[['id', 'ec']]
                           .drop_duplicates())
        ec_data = (pd.concat([ec_data['id'],
                                     ec_data['ec'].str.split('|', expand=True)]
                                    ,axis=1)
                           .melt(id_vars='id',value_name='ec')
                           .dropna(subset=['ec'])[['id', 'ec']]
                           .groupby('id')
                           .apply(lambda x: ','.join(x['ec'].unique()))
                           )
        ec_data = pd.DataFrame(ec_data, columns=['ec']).reset_index()
        data = pd.merge(description_data, ec_data, how='outer', on='id').fillna('')
        return [i.to_dict() for _, i in data.iterrows()]

    # @staticmethod
    # def process_dbcan_subfam_ecnums(dbcan_subfam_ec):
    #     ec_data = (pd.read_csv(dbcan_subfam_ec, sep='\t',names=['id', 'id2','ec'])[['id', 'ec']]
    #                .drop_duplicates())
    #     ec_data = (pd.concat([ec_data['id'],
    #                          ec_data['ec'].str.split('|', expand=True)]
    #                         ,axis=1)
    #                .melt(id_vars='id',value_name='ec')
    #                .dropna(subset=['ec'])[['id', 'ec']]
    #                .groupby('id')
    #                .apply(lambda x: ','.join(x['ec'].unique()))
    #                )
    #     return [{'id': i, 'description': j} for i,j in zip(ec_data.index, ec_data)]


    @staticmethod
    def process_vogdb_descriptions(vog_annotations):
        annotations_table = pd.read_csv(vog_annotations, sep='\t', index_col=0)
        annotations_list = [{'id': vog, 'description': '%s; %s' % (row['ConsensusFunctionalDescription'],
                                                                   row['FunctionalCategory'])}
                            for vog, row in annotations_table.iterrows()]
        return annotations_list

    # TODO: Make option to build on description database that already exists?
    def populate_description_db(self, output_loc=None, update_config=True):
        setup_logger(self.logger, self.config['log_path'])

        if self.config.get('description_db') is None and output_loc is None:  # description db location must be set somewhere
            raise ValueError('Must provide output location if description db location is not set in configuration')
        if output_loc is not None:  # if new description db location is set then save it there
            self.config['description_db']= output_loc
            self.start_db_session()
        if path.exists(self.config.get('description_db')):
            remove(self.config.get('description_db'))
        create_description_db(self.config.get('description_db'))
        # fill database
        #temp# if self.config.get('search_databases').get('kegg') is not None:
        #temp#     self.add_descriptions_to_database(
        #temp#         self.make_header_dict_from_mmseqs_db(self.config.get('search_databases')['kegg']), 
        #temp#         'kegg_description',
        #temp#         clear_table=True)
        #temp#     self.config['setup_info']['kegg']['description_db_updated'] = \
        #temp#         datetime.now().strftime("%m/%d/%Y, %H:%M:%S")
        #temp#     self.logger.info('KEGG Description updated')
        #temp# if self.config.get('search_databases').get('uniref') is not None:
        #temp#     self.add_descriptions_to_database(
        #temp#         self.make_header_dict_from_mmseqs_db(self.config.get('search_databases')['uniref']), 
        #temp#         'uniref_description', clear_table=True)
        #temp#     self.config['setup_info']['uniref']['description_db_updated'] = \
        #temp#         datetime.now().strftime("%m/%d/%Y, %H:%M:%S")
        #temp#     self.logger.info('UniRef Description updated')
        #temp# if self.config.get('database_descriptions').get('pfam_hmm') is not None:
        #temp#     self.add_descriptions_to_database( self.process_pfam_descriptions(self.config.get('database_descriptions')['pfam_hmm']), 'pfam_description', clear_table=True)
        #temp#     self.config['setup_info']['pfam_hmm']['description_db_updated'] = \
        #temp#         datetime.now().strftime("%m/%d/%Y, %H:%M:%S")
        #temp#     self.logger.info('Pfam Description updated')
        #temp# if self.config.get('database_descriptions').get('dbcan_fam_activities') is not None:
        #temp#     self.add_descriptions_to_database(self.process_dbcan_descriptions( self.config.get('database_descriptions')['dbcan_fam_activities'], self.config.get('database_descriptions')['dbcan_subfam_ec']), 'dbcan_description', clear_table=True)
        #temp#     self.config['setup_info']['dbcan_fam_activities']['description_db_updated'] = \
        #temp#         datetime.now().strftime("%m/%d/%Y, %H:%M:%S")
        #temp#     self.logger.info('DBCAN Description updated')
        #temp# if self.config.get('search_databases').get('viral') is not None:
        #temp#     self.add_descriptions_to_database(
        #temp#         self.make_header_dict_from_mmseqs_db(self.config.get('search_databases')['viral']),
        #temp#         'viral_description', clear_table=True)
        #temp#     self.config['setup_info']['viral']['description_db_updated'] = \
        #temp#         datetime.now().strftime("%m/%d/%Y, %H:%M:%S")
        #temp#     self.logger.info('Viral Description updated')
        if self.config.get('search_databases').get('peptidase') is not None:
            self.add_descriptions_to_database(
                self.make_header_dict_from_mmseqs_db(self.config.get('search_databases')['peptidase']),
                'peptidase_description', clear_table=True)
            self.config['setup_info']['peptidase']['description_db_updated'] = \
                datetime.now().strftime("%m/%d/%Y, %H:%M:%S")
            self.logger.info('Peptidase descriptions updated')
        if self.config.get('database_descriptions').get('vog_annotations') is not None:
            self.add_descriptions_to_database(
                self.process_vogdb_descriptions(self.config.get('database_descriptions')['vog_annotations']), 
                'vogdb_description', clear_table=True)
            self.config['setup_info']['vog_annotations']['description_db_updated'] = \
                datetime.now().strftime("%m/%d/%Y, %H:%M:%S")
            self.logger.info('VOGDB descriptions updated')

        if update_config:  # if new description db is set then save it
            self.write_config()

    def filter_db_locs(self, low_mem_mode=False, use_uniref=True, use_camper=True, use_fegenie=True, use_vogdb=True, master_list=None):
        if master_list is None:
            dbs_to_use = self.config['search_databases'].keys()
        else:
            dbs_to_use = master_list
        # filter out dbs for low mem mode
        if low_mem_mode:
            if ('kofam_hmm' not in self.config.get('search_databases')) or ('kofam_ko_list' not in self.config.get('search_databases')):
                raise ValueError('To run in low memory mode KOfam must be configured for use in DRAM')
            dbs_to_use = [i for i in dbs_to_use if i not in ('uniref', 'kegg', 'vogdb')]
        # check on uniref status
        if use_uniref:
            if 'uniref' not in self.config.get('search_databases'):
                warnings.warn('Sequences will not be annoated against uniref as it is not configured for use in DRAM')
        else:
            dbs_to_use = [i for i in dbs_to_use if i != 'uniref']
        if not use_camper:
            dbs_to_use = [i for i in dbs_to_use if 'camper' not in i]
        if not use_fegenie:
            dbs_to_use = [i for i in dbs_to_use if 'fegenie' not in i]
        # check on vogdb status
        if use_vogdb:
            if 'vogdb' not in self.config.get('search_databases'):
                warnings.warn('Sequences will not be annoated against VOGDB as it is not configured for use in DRAM')
        else:
            dbs_to_use = [i for i in dbs_to_use if i != 'vogdb']
        self.config['search_databases'] = {key: value for key, value in self.config.get('search_databases').items() if key in dbs_to_use}

    def clear_config(self):
        self.config = clear_dict(self.config)

def set_database_paths(clear_config=False, update_description_db=False, **kargs):
    #TODO Add tests
    db_handler = DatabaseHandler()
    if clear_config:
        db_handler.clear_config()
    db_handler.set_database_paths(**kargs, write_config=True)
    if update_description_db:
        db_handler.populate_description_db()

def print_database_locations(config_loc=None):
    conf = DatabaseHandler(config_loc)
    # search databases
    print('Processed search databases')
    print('KEGG db: %s' % conf.config.get('search_databases').get('kegg'))
    print('KOfam db: %s' % conf.config.get('search_databases').get('kofam_hmm'))
    print('KOfam KO list: %s' % conf.config.get('search_databases').get('kofam_ko_list'))
    print('UniRef db: %s' % conf.config.get('search_databases').get('uniref'))
    print('Pfam db: %s' % conf.config.get('search_databases').get('pfam'))
    print('dbCAN db: %s' % conf.config.get('search_databases').get('dbcan'))
    print('RefSeq Viral db: %s' % conf.config.get('search_databases').get('viral'))
    print('MEROPS peptidase db: %s' % conf.config.get('search_databases').get('peptidase'))
    print('VOGDB db: %s' % conf.config.get('search_databases').get('vogdb'))
    print('CAMPER HMM db: %s' % conf.config.get('search_databases').get('camper_hmm'))
    print('CAMPER FASTA db: %s' % conf.config.get('search_databases').get('camper_fa_db'))
    print('CAMPER HMM cutoffs: %s' % conf.config.get('search_databases').get('camper_hmm_cutoffs'))
    print('CAMPER FASTA cutoffs: %s' % conf.config.get('search_databases').get('camper_fa_db_cutoffs'))
    print()
    # database descriptions used during description db population
    print('Descriptions of search database entries')
    print('Pfam hmm dat: %s' % conf.config.get('database_descriptions').get('pfam_hmm'))
    print('dbCAN family activities: %s' % conf.config.get('database_descriptions').get('dbcan_fam_activities'))
    print('VOG annotations: %s' % conf.config.get('database_descriptions').get('vog_annotations'))
    print()
    # description database
    print('Description db: %s' % conf.config.get('description_db'))
    print()
    # DRAM sheets
    print('DRAM distillation sheets')
    print('Genome summary form: %s' % conf.config.get('dram_sheets').get('genome_summary_form'))
    print('Module step form: %s' % conf.config.get('dram_sheets').get('module_step_form'))
    print('ETC module database: %s' % conf.config.get('dram_sheets').get('etc_module_database'))
    print('Function heatmap form: %s' % conf.config.get('dram_sheets').get('function_heatmap_form'))
    print('CAMPER Distillate form: %s' % conf.config.get('dram_sheets').get('camper_distillate'))
    print('AMG database: %s' % conf.config.get('dram_sheets').get('amg_database'))

def print_database_settings(config_loc=None):
    conf = DatabaseHandler(config_loc)
    print(conf.get_settings_str())



def populate_description_db(output_loc=None, config_loc=None):
    db_handler = DatabaseHandler(config_loc)
    db_handler.populate_description_db(output_loc)


def export_config(output_file=None):
    config_loc = get_config_loc()
    if output_file is None:
        print(open(config_loc).read())
    else:
        copy2(config_loc, output_file)


def import_config(config_loc):
    system_config = get_config_loc()
    db_handler = DatabaseHandler(config_loc)
    with open(system_config, "w") as outfile:
        json.dump(db_handler.config, outfile, indent=2)
    print('Import, appears to be successfull.')























<|MERGE_RESOLUTION|>--- conflicted
+++ resolved
@@ -177,11 +177,7 @@
     def set_database_paths(self, kegg_db_loc=None, kofam_hmm_loc=None, kofam_ko_list_loc=None, uniref_loc=None,
                            pfam_loc=None, pfam_hmm_loc=None, dbcan_loc=None, dbcan_fam_activities_loc=None,
                            dbcan_subfam_ec_loc=None, viral_loc=None, peptidase_loc=None, vogdb_loc=None, 
-<<<<<<< HEAD
                            vog_annotations_loc=None, description_db_loc=None, genome_summary_form_loc=None, 
-=======
-                           vog_annotations=None, description_db_loc=None, genome_summary_form_loc=None, 
->>>>>>> 5882e1aa
                            camper_hmm_loc=None, camper_fa_db_loc=None, camper_hmm_cutoffs_loc=None,
                            camper_fa_db_cutoffs_loc=None, camper_distillate_loc=None, fegenie_hmm_loc=None,
                            fegenie_cutoffs_loc=None, module_step_form_loc=None, etc_module_database_loc=None, 
@@ -195,11 +191,7 @@
                 raise ValueError("Database location does not exist: %s" % loc)
         locs = {
                 "search_databases": {
-<<<<<<< HEAD
                   'kegg': kegg_db_loc,
-=======
-                  'kegg_db': kegg_db_loc,
->>>>>>> 5882e1aa
                   'kofam_hmm': kofam_hmm_loc,
                   'kofam_ko_list': kofam_ko_list_loc,
                   'uniref': uniref_loc,
@@ -364,38 +356,38 @@
             remove(self.config.get('description_db'))
         create_description_db(self.config.get('description_db'))
         # fill database
-        #temp# if self.config.get('search_databases').get('kegg') is not None:
-        #temp#     self.add_descriptions_to_database(
-        #temp#         self.make_header_dict_from_mmseqs_db(self.config.get('search_databases')['kegg']), 
-        #temp#         'kegg_description',
-        #temp#         clear_table=True)
-        #temp#     self.config['setup_info']['kegg']['description_db_updated'] = \
-        #temp#         datetime.now().strftime("%m/%d/%Y, %H:%M:%S")
-        #temp#     self.logger.info('KEGG Description updated')
-        #temp# if self.config.get('search_databases').get('uniref') is not None:
-        #temp#     self.add_descriptions_to_database(
-        #temp#         self.make_header_dict_from_mmseqs_db(self.config.get('search_databases')['uniref']), 
-        #temp#         'uniref_description', clear_table=True)
-        #temp#     self.config['setup_info']['uniref']['description_db_updated'] = \
-        #temp#         datetime.now().strftime("%m/%d/%Y, %H:%M:%S")
-        #temp#     self.logger.info('UniRef Description updated')
-        #temp# if self.config.get('database_descriptions').get('pfam_hmm') is not None:
-        #temp#     self.add_descriptions_to_database( self.process_pfam_descriptions(self.config.get('database_descriptions')['pfam_hmm']), 'pfam_description', clear_table=True)
-        #temp#     self.config['setup_info']['pfam_hmm']['description_db_updated'] = \
-        #temp#         datetime.now().strftime("%m/%d/%Y, %H:%M:%S")
-        #temp#     self.logger.info('Pfam Description updated')
-        #temp# if self.config.get('database_descriptions').get('dbcan_fam_activities') is not None:
-        #temp#     self.add_descriptions_to_database(self.process_dbcan_descriptions( self.config.get('database_descriptions')['dbcan_fam_activities'], self.config.get('database_descriptions')['dbcan_subfam_ec']), 'dbcan_description', clear_table=True)
-        #temp#     self.config['setup_info']['dbcan_fam_activities']['description_db_updated'] = \
-        #temp#         datetime.now().strftime("%m/%d/%Y, %H:%M:%S")
-        #temp#     self.logger.info('DBCAN Description updated')
-        #temp# if self.config.get('search_databases').get('viral') is not None:
-        #temp#     self.add_descriptions_to_database(
-        #temp#         self.make_header_dict_from_mmseqs_db(self.config.get('search_databases')['viral']),
-        #temp#         'viral_description', clear_table=True)
-        #temp#     self.config['setup_info']['viral']['description_db_updated'] = \
-        #temp#         datetime.now().strftime("%m/%d/%Y, %H:%M:%S")
-        #temp#     self.logger.info('Viral Description updated')
+        if self.config.get('search_databases').get('kegg') is not None:
+            self.add_descriptions_to_database(
+                self.make_header_dict_from_mmseqs_db(self.config.get('search_databases')['kegg']), 
+                'kegg_description',
+                clear_table=True)
+            self.config['setup_info']['kegg']['description_db_updated'] = \
+                datetime.now().strftime("%m/%d/%Y, %H:%M:%S")
+            self.logger.info('KEGG Description updated')
+        if self.config.get('search_databases').get('uniref') is not None:
+            self.add_descriptions_to_database(
+                self.make_header_dict_from_mmseqs_db(self.config.get('search_databases')['uniref']), 
+                'uniref_description', clear_table=True)
+            self.config['setup_info']['uniref']['description_db_updated'] = \
+                datetime.now().strftime("%m/%d/%Y, %H:%M:%S")
+            self.logger.info('UniRef Description updated')
+        if self.config.get('database_descriptions').get('pfam_hmm') is not None:
+            self.add_descriptions_to_database( self.process_pfam_descriptions(self.config.get('database_descriptions')['pfam_hmm']), 'pfam_description', clear_table=True)
+            self.config['setup_info']['pfam_hmm']['description_db_updated'] = \
+                datetime.now().strftime("%m/%d/%Y, %H:%M:%S")
+            self.logger.info('Pfam Description updated')
+        if self.config.get('database_descriptions').get('dbcan_fam_activities') is not None:
+            self.add_descriptions_to_database(self.process_dbcan_descriptions( self.config.get('database_descriptions')['dbcan_fam_activities'], self.config.get('database_descriptions')['dbcan_subfam_ec']), 'dbcan_description', clear_table=True)
+            self.config['setup_info']['dbcan_fam_activities']['description_db_updated'] = \
+                datetime.now().strftime("%m/%d/%Y, %H:%M:%S")
+            self.logger.info('DBCAN Description updated')
+        if self.config.get('search_databases').get('viral') is not None:
+            self.add_descriptions_to_database(
+                self.make_header_dict_from_mmseqs_db(self.config.get('search_databases')['viral']),
+                'viral_description', clear_table=True)
+            self.config['setup_info']['viral']['description_db_updated'] = \
+                datetime.now().strftime("%m/%d/%Y, %H:%M:%S")
+            self.logger.info('Viral Description updated')
         if self.config.get('search_databases').get('peptidase') is not None:
             self.add_descriptions_to_database(
                 self.make_header_dict_from_mmseqs_db(self.config.get('search_databases')['peptidase']),
