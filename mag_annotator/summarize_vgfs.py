--- conflicted
+++ resolved
@@ -104,9 +104,8 @@
     return pd.DataFrame(viral_stats_series).fillna(0)
 
 
-<<<<<<< HEAD
 def make_viral_distillate(potential_amgs, genome_summary_form, amg_database, logger):
-    """Make a summary of what in our database makes somthing a AMG or likly AMG to dram"""
+    """Make a summary of what in our database makes something a AMG or likly AMG to dram"""
     # Transform the amg database to make it more workable
     def look_up_metabolic_info(search_db, match_db, match_db_name):
         id_genes = set(match_db.index)
@@ -148,35 +147,6 @@
         potential_amgs.loc[missing, ['scaffold', 'auxiliary_score', 'amg_flags']]])
     summary.reset_index(inplace=True, drop=False, names='gene')
     return summary
-=======
-def make_viral_distillate(potential_amgs, genome_summary_form):
-    rows = list()
-    potential_amgs['ids'] = get_ids_from_annotations_by_row(potential_amgs)
-    potential_amgs.iloc[0]
-    logger =  logging.getLogger()
-    check_columns(potential_amgs, logger)
-    missing_count = 0
-    for gene, row in potential_amgs.iterrows():
-        gene_ids = row.ids & set(genome_summary_form.index)
-        if len(gene_ids) > 0:
-            for gene_id in gene_ids:
-                gene_summary = genome_summary_form.loc[gene_id]
-                if type(gene_summary) is pd.Series:
-                    rows.append([gene, row['scaffold'], gene_id, gene_summary['gene_description'],
-                                 gene_summary['sheet'], gene_summary['header'], gene_summary['subheader'],
-                                 gene_summary['module'], row['auxiliary_score'], row['amg_flags']])
-                else:
-                    for sub_gene_id, sub_gene_summary in gene_summary.iterrows():
-                        rows.append([gene, row['scaffold'], gene_id, sub_gene_summary['gene_description'],
-                                     sub_gene_summary['sheet'], sub_gene_summary['header'],
-                                     sub_gene_summary['subheader'], sub_gene_summary['module'],
-                                     row['auxiliary_score'], row['amg_flags']])
-        else:
-            warnings.warn("No distillate information found for gene %s" % gene)
-            rows.append([gene, row['scaffold'], '', '', '', '', '', '', row['auxiliary_score'],
-                         row['amg_flags']])
-    return pd.DataFrame(rows, columns=VIRAL_DISTILLATE_COLUMNS)
->>>>>>> 76f7103b
 
 
 def make_vgf_order(amgs):
