"""
Main control point for the annotation process
"""
import re
import io
import time
import logging
from glob import glob
from functools import partial
from datetime import datetime
from skbio.io import read as read_sequence
from skbio.io import write as write_sequence
from skbio import Sequence
from skbio.metadata import IntervalMetadata
from os import path, mkdir, stat
from shutil import rmtree, copy2
import pandas as pd

from mag_annotator.utils import (
    run_process,
    make_mmseqs_db,
    merge_files,
    multigrep,
    remove_suffix,
    setup_logger,
    run_hmmscan,
    sig_scores,
    get_sig_row,
    generic_hmmscan_formater,
    get_reciprocal_best_hits,
    get_best_hits,
    BOUTFMT6_COLUMNS,
)
from mag_annotator.database_handler import DatabaseHandler
from mag_annotator.fasta_dup_name_test import fastas_dup_check

MAG_DBS_TO_ANNOTATE = (
    "kegg",
    "kofam_hmm",
    "kofam_ko_list",
    "uniref",
    "peptidase",
    "pfam",
    "dbcan",
    "vogdb",
)

# TODO: Bind verbose to logging
# TODO Exceptions are not fully handled by logging


def filter_fasta(fasta_loc, min_len=5000, output_loc=None):
    """Removes sequences shorter than a set minimum from fasta files, outputs an object or to a file"""
    kept_seqs = (
        seq for seq in read_sequence(fasta_loc, format="fasta") if len(seq) >= min_len
    )
    if output_loc is None:
        return list(kept_seqs)
    else:
        write_sequence(kept_seqs, format="fasta", into=output_loc)


def run_prodigal(
    fasta_loc, output_dir, logger, mode="meta", trans_table="11", verbose=False
):
    """Runs the prodigal gene caller on a given fasta file, outputs resulting files to given directory"""
    output_gff = path.join(output_dir, "genes.gff")
    output_fna = path.join(output_dir, "genes.fna")
    output_faa = path.join(output_dir, "genes.faa")

    run_process(
        [
            "prodigal",
            "-i",
            fasta_loc,
            "-p",
            mode,
            "-g",
            trans_table,
            "-f",
            "gff",
            "-o",
            output_gff,
            "-a",
            output_faa,
            "-d",
            output_fna,
        ],
        logger,
        verbose=verbose,
    )
    return output_gff, output_fna, output_faa


def process_reciprocal_best_hits(
    forward_output_loc, reverse_output_loc, target_prefix="target"
):
    """Process the forward and reverse best hits results to find reverse best hits
    Returns the query gene, target gene, if it was a reverse best hit, % identity, bit score and e-value
    """
    forward_hits = pd.read_csv(
        forward_output_loc, sep="\t", header=None, names=BOUTFMT6_COLUMNS
    )
    forward_hits = forward_hits.set_index("qId")
    reverse_hits = pd.read_csv(
        reverse_output_loc, sep="\t", header=None, names=BOUTFMT6_COLUMNS
    )
    reverse_hits = reverse_hits.set_index("qId")

    def check_hit(row: pd.Series):
        rbh = False
        if row.tId in reverse_hits.index:
            rbh = row.name == reverse_hits.loc[row.tId].tId
        return {
            "%s_hit" % target_prefix: row.tId,
            "%s_RBH" % target_prefix: rbh,
            "%s_identity" % target_prefix: row.seqIdentity,
            "%s_bitScore" % target_prefix: row.bitScore,
            "%s_eVal" % target_prefix: row.eVal,
            "index": row.name,
        }

    hits = forward_hits.apply(check_hit, axis=1, result_type="expand")
    # NOTE these lines may not be necessary
    hits.set_index("index", drop=True, inplace=True)
    hits.index.name = None
    return hits


def get_kegg_description(kegg_hits, header_dict):
    """Gets the KEGG IDs, and full KEGG hits from list of KEGG IDs for output in annotations"""
    gene_description = list()
    ko_list = list()
    for kegg_hit in kegg_hits.kegg_hit:
        header = header_dict[kegg_hit]
        gene_description.append(header)
        kos = re.findall(r"(K\d\d\d\d\d)", header)
        if len(kos) == 0:
            ko_list.append("")
        else:
            ko_list.append(",".join(kos))
    # TODO: change kegg_id to kegg_genes_id so that people get an error and not the wrong identifier
    new_df = pd.DataFrame(
        [kegg_hits["kegg_hit"].values, ko_list, gene_description],
        index=["kegg_genes_id", "ko_id", "kegg_hit"],
        columns=kegg_hits.index,
    )
    return pd.concat(
        [new_df.transpose(), kegg_hits.drop("kegg_hit", axis=1)], axis=1, sort=False
    )


def get_uniref_description(uniref_hits, header_dict):
    """Gets UniRef ID's, taxonomy and full string from list of UniRef IDs for output in annotations"""
    gene_description = list()
    uniref_list = list()
    gene_taxonomy = list()
    for uniref_hit in uniref_hits.uniref_hit:
        header = header_dict[uniref_hit]
        gene_description.append(header)
        uniref_list.append(header[header.find("RepID=") + 6 :])
        gene_taxonomy.append(re.search(r"Tax=(.*?) (\S*?)=", header).group(1))
    new_df = pd.DataFrame(
        [uniref_list, gene_description, gene_taxonomy],
        index=["uniref_id", "uniref_hit", "uniref_taxonomy"],
        columns=uniref_hits.index,
    )
    return pd.concat(
        [new_df.transpose(), uniref_hits.drop("uniref_hit", axis=1)], axis=1, sort=False
    )


def get_basic_description(hits, header_dict, db_name="viral"):
    """Get viral gene full descriptions based on headers (text before first space)"""
    hit_list = list()
    description = list()
    [hit for hit in hits["%s_hit" % db_name]]
    for hit in hits["%s_hit" % db_name]:
        header = header_dict[hit]
        hit_list.append(hit)
        description.append(header)
    new_df = pd.DataFrame(
        [hit_list, description],
        index=["%s_id" % db_name, "%s_hit" % db_name],
        columns=hits.index,
    )
    return pd.concat(
        [new_df.transpose(), hits.drop("%s_hit" % db_name, axis=1)], axis=1, sort=False
    )


def get_peptidase_description(peptidase_hits, header_dict):
    peptidase_list = list()
    peptidase_family = list()
    peptidase_descirption = list()
    for peptidase_hit in peptidase_hits.peptidase_hit:
        header = header_dict[peptidase_hit]
        peptidase_list.append(peptidase_hit)
        peptidase_family.append(re.search(r"#\w*.#", header).group()[1:-1])
        peptidase_descirption.append(header)
    new_df = pd.DataFrame(
        [peptidase_list, peptidase_family, peptidase_descirption],
        index=["peptidase_id", "peptidase_family", "peptidase_hit"],
        columns=peptidase_hits.index,
    )
    return pd.concat(
        [new_df.transpose(), peptidase_hits.drop("peptidase_hit", axis=1)],
        axis=1,
        sort=False,
    )


def run_mmseqs_profile_search(
    query_db,
    pfam_profile,
    output_loc,
    logger,
    output_prefix="mmpro_results",
    db_handler=None,
    threads=10,
    verbose=False,
):
    """Use mmseqs to run a search against pfam, currently keeping all hits and not doing any extra filtering"""
    tmp_dir = path.join(output_loc, "tmp")
    output_db = path.join(output_loc, "%s.mmsdb" % output_prefix)
    run_process(
        [
            "mmseqs",
            "search",
            query_db,
            pfam_profile,
            output_db,
            tmp_dir,
            "-k",
            "5",
            "-s",
            "7",
            "--threads",
            str(threads),
        ],
        logger,
        verbose=verbose,
    )
    output_loc = path.join(output_loc, "%s_output.b6" % output_prefix)
    run_process(
        ["mmseqs", "convertalis", query_db, pfam_profile, output_db, output_loc],
        logger,
        verbose=verbose,
    )
    pfam_results = pd.read_csv(
        output_loc, sep="\t", header=None, names=BOUTFMT6_COLUMNS
    )
    if pfam_results.shape[0] > 0:
        pfam_dict = dict()
        if db_handler is not None:
            pfam_descriptions = db_handler.get_descriptions(
                set(pfam_results.tId), "%s_description" % output_prefix
            )
        else:
            pfam_descriptions = {}
        for gene, pfam_frame in pfam_results.groupby("qId"):
            if len(pfam_descriptions) < 1:
                pfam_dict[gene] = "; ".join(pfam_frame.tId)
            else:
                pfam_dict[gene] = "; ".join(
                    [
                        "%s [%s]" % (pfam_descriptions[ascession], ascession)
                        for ascession in pfam_frame.tId
                    ]
                )
        return pd.DataFrame(pfam_dict, index=[f"{output_prefix}_hits"]).T
    else:
        return pd.DataFrame(columns=[f"{output_prefix}_hits"])


def find_best_dbcan_hit(genome: str, group: pd.DataFrame):
    group["perc_cov"] = group.apply(
        lambda x: (x["target_end"] - x["target_start"]) / x["target_length"], axis=1
    )
    group.sort_values("perc_cov", inplace=True)
    group.columns
    group.sort_values("full_evalue", inplace=True)
    return group.iloc[0]["target_id"]


def dbcan_hmmscan_formater(hits: pd.DataFrame, db_name: str, db_handler=None):
    """
    format the ouput of the dbcan database.

    Note these changes
    introduce new column for best hit from cazy database- this will be the best hit above the already established threshold (0.35 coverage, e-18 evalue) - then for the distillate pull info from the best hit only
    introduce new column for corresponding EC number information from sub families (EC numbers are subfamily ECs)
    Make sure that ids and descriptions are separate (descriptions these are family based)
    :param hits:
    :param db_name:
    :param db_handler:
    :returns:
    """
    hits_sig = hits[hits.apply(partial(get_sig_row, evalue_lim=1e-18), axis=1)]
    if len(hits_sig) == 0:
        # if nothing significant then return nothing, don't get descriptions
        return pd.DataFrame()
    hit_groups = hits_sig.groupby("query_id")
    all_hits = hit_groups.apply(
        lambda x: "; ".join(x["target_id"].apply(lambda y: y[:-4]).unique())
    )
    hits_df = pd.DataFrame(all_hits)
    hits_df.columns = [f"{db_name}_ids"]

    def description_pull(x: str):
        id_list = ([re.findall("^[A-Z]*[0-9]*", str(x))[0] for x in x.split("; ")],)
        id_list = [y for x in id_list for y in x if len(x) > 0]
        description_list = db_handler.get_descriptions(
            id_list, "dbcan_description"
        ).values()
        description_str = "; ".join(description_list)
        return description_str

    if db_handler is not None:
        hits_df[f"{db_name}_hits"] = hits_df[f"{db_name}_ids"].apply(description_pull)
        hits_df[f"{db_name}_subfam_ec"] = hits_df[f"{db_name}_ids"].apply(
            lambda x: "; ".join(
                db_handler.get_descriptions(
                    x.split("; "), "dbcan_description", description_name="ec"
                ).values()
            )
        )
    hits_df[f"{db_name}_best_hit"] = [find_best_dbcan_hit(*i) for i in hit_groups]
    hits_df.rename_axis(None, inplace=True)
    hits_df.columns
    return hits_df


def kofam_hmmscan_formater(
    hits: pd.DataFrame,
    hmm_info_path: str = None,
    use_dbcan2_thresholds: bool = False,
    top_hit: bool = True,
):
    hmm_info = pd.read_csv(hmm_info_path, sep="\t", index_col=0)
    if use_dbcan2_thresholds:
        hits_sig = hits[hits.apply(get_sig_row, axis=1)]
    else:
        hits_sig = sig_scores(hits, hmm_info)
    # if there are any significant results then parse to dataframe
    if len(hits_sig) == 0:
        return pd.DataFrame()
    kegg_dict = dict()
    for gene, frame in hits_sig.groupby("query_id"):
        # TODO: take top hit for full length genes and all hits for domains?
        # TODO: if top hit then give all e-value and bitscore info
        if top_hit:
            best_hit = frame[frame.full_evalue == frame.full_evalue.min()]
            ko_id = best_hit["target_id"].iloc[0]
            kegg_dict[gene] = [ko_id, hmm_info.loc[ko_id, "definition"]]
        else:
<<<<<<< HEAD
            kegg_dict[gene] = [','.join([i for i in frame.target_id]),
                               '; '.join([hmm_info.loc[i, 'definition'] for i in frame.target_id])]
    return pd.DataFrame(kegg_dict, index=['ko_id', 'kegg_hit']).transpose()



def vogdb_hmmscan_formater(hits:pd.DataFrame,  db_name:str, logger:logging.Logger,
                           db_handler=None):
=======
            kegg_dict[gene] = [
                ",".join([i for i in frame.target_id]),
                "; ".join([hmm_info.loc[i, "definition"] for i in frame.target_id]),
            ]
    return pd.DataFrame(kegg_dict, index=["ko_id", "kegg_hit"]).transpose()


def vogdb_hmmscan_formater(
    hits: pd.DataFrame, db_name: str, logger: logging.Logger, db_handler=None
):
>>>>>>> 76f7103b
    categories_col = f"{db_name}_categories"
    id_col = f"{db_name}_id"
    description_col = f"{db_name}_description"
    hits_sig = hits[hits.apply(get_sig_row, axis=1)]
    if len(hits_sig) == 0:
        logger.warn("No significant hits for vog_db")
        # if nothing significant then return nothing, don't get descriptions
        return pd.DataFrame(columns=[categories_col, id_col, description_col])
    # Get the best hits
    hits_best = hits_sig.sort_values("full_evalue").drop_duplicates(subset=["query_id"])
    if db_handler is None:
        hits_df = hits_best[["target_id", "query_id"]].copy()
    else:
        # get_descriptions
        desc_col = f"{db_name}_hits"
        descriptions = pd.DataFrame(
<<<<<<< HEAD
            db_handler.get_descriptions(hits_best['target_id'].unique(), description_col),
            index=[desc_col]).T
        categories = descriptions[desc_col].apply(lambda x: x.split('; ')[-1])
        descriptions[categories_col] = categories.apply(
            lambda x: ';'.join(set([x[i:i + 2] for i in range(0, len(x), 2)])))
        descriptions['target_id'] = descriptions.index
        hits_df = pd.merge(hits_best[['query_id', 'target_id']], descriptions, on=f'target_id')
    hits_df.set_index('query_id', inplace=True, drop=True)
    hits_df.rename_axis(None, inplace=True)
    hits_df.rename(columns={'target_id': id_col}, inplace=True)
=======
            db_handler.get_descriptions(
                hits_best["target_id"].unique(), description_col
            ),
            index=[desc_col],
        ).T
        categories = descriptions[desc_col].apply(lambda x: x.split("; ")[-1])
        descriptions[categories_col] = categories.apply(
            lambda x: ";".join(set([x[i : i + 2] for i in range(0, len(x), 2)]))
        )
        descriptions["target_id"] = descriptions.index
        hits_df = pd.merge(
            hits_best[["query_id", "target_id"]], descriptions, on=f"target_id"
        )
    hits_df.set_index("query_id", inplace=True, drop=True)
    hits_df.rename_axis(None, inplace=True)
    hits_df.rename(columns={"target_id": id_col}, inplace=True)
>>>>>>> 76f7103b
    return hits_df


def get_gene_data(fasta_loc):
    """Take the prodigal gene headers and get the scaffold that it came from
    Based on idba_ud 'scaffold_#' scaffold names with gene name after
    """
    df_dict = dict()
    for seq in read_sequence(fasta_loc, format="fasta"):
        split_label = seq.metadata["id"].split("_")
        scaffold = "_".join(split_label[:-1])
        gene_position = split_label[-1]
        start_position, end_position, strandedness = seq.metadata["description"].split(
            "#"
        )[1:4]
        df_dict[seq.metadata["id"]] = [
            scaffold,
            int(gene_position),
            int(start_position),
            int(end_position),
            int(strandedness),
        ]
    return pd.DataFrame.from_dict(
        df_dict,
        orient="index",
        columns=[
            "scaffold",
            "gene_position",
            "start_position",
            "end_position",
            "strandedness",
        ],
    )


def get_unannotated(fasta_loc, annotations):
    """Get the genes from the fasta which did not get any annotations"""
    return [
        seq.metadata["id"]
        for seq in read_sequence(fasta_loc, format="fasta")
        if seq.metadata["id"] not in annotations
    ]


def assign_grades(annotations):
    """Grade genes based on reverse best hits to KEGG, UniRef and Pfam"""
    grades = dict()
    for gene, row in annotations.iterrows():
        if row.get("kegg_RBH") is True:
            rank = "A"
        elif row.get("uniref_RBH") is True:
            rank = "B"
        elif not pd.isna(row.get("kegg_hit")) or not pd.isna(row.get("uniref_hit")):
            rank = "C"
        elif (
            not pd.isna(row.get("pfam_hits"))
            or not pd.isna(row.get("cazy_hits"))
            or not pd.isna(row.get("peptidase_hit"))
        ):
            rank = "D"
        else:
            rank = "E"
        grades[gene] = rank
    return pd.DataFrame(grades, index=["rank"]).T


def generate_annotated_fasta(input_fasta, annotations, verbosity="short", name=None):
    """Generates fasta entries with added annotation information to the header of a fasta
    either add best annotation (based on grade) (verbosity = short) or all annotations (verbosity = long)
    """
    for seq in read_sequence(input_fasta, format="fasta"):
        annotation = annotations.loc[seq.metadata["id"]]
        if "rank" in annotations.columns and verbosity == "short":
            annotation_str = "rank: %s" % annotation["rank"]
            if annotation["rank"] == "A":
                annotation_str += "; %s (db=%s)" % (annotation.kegg_hit, "kegg")
            elif annotation["rank"] == "B":
                annotation_str += "; %s (db=%s)" % (annotation.uniref_hit, "uniref")
            elif annotation["rank"] == "C":
                if "kegg_hit" in annotation:
                    annotation_str += "; %s (db=%s)" % (annotation.kegg_hit, "kegg")
                if "uniref_hit" in annotation:
                    annotation_str += "; %s (db=%s)" % (annotation.uniref_hit, "uniref")
            elif annotation["rank"] == "D":
                annotation_str += "; %s (db=%s)" % (annotation.pfam_hits, "pfam")
            else:
                pass
        else:
            annotation_list = []
            if "rank" in annotations.columns:
                annotation_list += ["rank: %s" % annotation["rank"]]
            if "kegg_hit" in annotations.columns:
                if not pd.isna(annotation.kegg_hit):
                    annotation_list += ["%s (db=%s)" % (annotation.kegg_hit, "kegg")]
            if "uniref_hit" in annotations.columns:
                if not pd.isna(annotation.uniref_hit):
                    annotation_list += [
                        "%s (db=%s)" % (annotation.uniref_hit, "uniref")
                    ]
            if "pfam_hits" in annotations.columns:
                if not pd.isna(annotation.pfam_hits):
                    annotation_list += ["%s (db=%s)" % (annotation.pfam_hits, "pfam")]
            if "bin_taxonomy" in annotations.columns:
                if not pd.isna(annotation.bin_taxonomy):
                    annotation_list += [annotation.bin_taxonomy]
            annotation_str = "; ".join(annotation_list)
        if name is not None:
            seq.metadata["id"] = "%s_%s" % (name, seq.metadata["id"])
        seq.metadata["description"] = annotation_str
        yield seq


def create_annotated_fasta(
    input_fasta, annotations, output_fasta, verbosity="short", name=None
):
    """For use with genes files, added annotations"""

    write_sequence(
        generate_annotated_fasta(input_fasta, annotations, verbosity, name),
        format="fasta",
        into=output_fasta,
    )


def generate_renamed_fasta(input_fasta, prefix):
    """For use with scaffolds files, merges together bins with fasta name added as a prefix to the file"""
    for seq in read_sequence(input_fasta, format="fasta"):
        seq.metadata["id"] = "%s_%s" % (prefix, seq.metadata["id"])
        yield seq


def rename_fasta(input_fasta, output_fasta, prefix):
    """See above"""
    write_sequence(
        generate_renamed_fasta(input_fasta, prefix), format="fasta", into=output_fasta
    )


# TODO: add annotations that don't end with '_id'
def annotate_gff(input_gff, output_gff, annotations, prefix=None):
    """Go through a gff and add a prefix to the scaffold and gene number for all ID's"""
    f = open(input_gff)
    o = open(output_gff, "w")
    for line in f:
        line = line.strip()
        if not line.startswith("#"):
            # replace id with new name
            old_scaffold = line.split("\t")[0]
            match = re.search(r"ID=\d*_\d*;", line)
            gene_number = match.group().split("_")[-1][:-1]
            old_gene_name = "%s_%s" % (old_scaffold, gene_number)
            if prefix is not None:  # add prefix to line name and gene name if given
                line = "%s_%s" % (prefix, line)
                gene_name = "%s_%s" % (prefix, old_gene_name)
            else:
                gene_name = old_gene_name
            line = re.sub(r"ID=\d*_\d*;", "ID=%s;" % gene_name, line)
            # get annotations to add from annotations file and add to end of line
            annotations_to_add = {
                strip_endings(i, ["_id"]): annotations.loc[old_gene_name, i]
                for i in annotations.columns
                if i.endswith("_id")
            }
            database_information = [
                'Dbxref="%s:%s"' % (key.strip(), value.strip().replace(":", "_"))
                for key, values in annotations_to_add.items()
                if not pd.isna(values)
                for value in values.split("; ")
                if value != ""
            ]
            if len(database_information) > 0:
                line += "%s;" % ";".join(database_information)
        o.write("%s\n" % line)


def make_gbk_from_gff_and_fasta(
    gff_loc="genes.gff", fasta_loc="scaffolds.fna", faa_loc="genes.faa", output_gbk=None
):
    # filter scaffolds out of fasta which are not in genes.gff
    gff_frame = pd.read_csv(gff_loc, sep="\t", comment="#", header=None)
    gff_scaffolds = set(gff_frame[0])
    capture_fasta = io.StringIO()
    write_sequence(
        (
            i
            for i in read_sequence(fasta_loc, format="fasta")
            if i.metadata["id"] in gff_scaffolds
        ),
        into=capture_fasta,
        format="fasta",
    )
    # scikit-bio can make a genbank for a concatenated gff and fasta file so make this first
    gff = open(gff_loc)
    aa_records = {i.metadata["id"]: i for i in read_sequence(faa_loc, format="fasta")}
    # the gff with fasta format is the gff then ##FASTA then the fasta
    concat_gff = "%s\n##FASTA\n%s" % (gff.read(), capture_fasta.getvalue())

    # now we can only ready one record from the gff/fasta hybrid at a time
    # read a record at a time till end of the fasta
    genbank_records = ""
    # +1 because there is no \n> for the first line in the file and +1 because we are indexing starting at 1
    for i in range(1, capture_fasta.getvalue().count("\n>") + 1 + 1):
        seq = read_sequence(
            io.StringIO(concat_gff), format="gff3", into=Sequence, seq_num=i
        )
        seq.metadata["LOCUS"] = {
            "locus_name": seq.metadata["id"],
            "size": len(seq),
            "unit": "bp",
            "mol_type": "DNA",
            "shape": "linear",
            "division": "ENV",
            "date": time.strftime("%d-%b-%Y").upper(),
        }
        seq_bounds = (
            seq.interval_metadata.lower_bound,
            seq.interval_metadata.upper_bound,
        )
        for interval in seq.interval_metadata.query([seq_bounds]):
            interval.metadata["gene"] = interval.metadata["ID"]
            if interval.metadata["ID"] in aa_records:
                interval.metadata["translation"] = aa_records[interval.metadata["ID"]]
        # need to capture genbank output so we can combine into a multi-genbank file
        capture_print = io.StringIO()
        seq.write(capture_print, format="genbank")
        genbank_records += capture_print.getvalue()

    # if no output then return as string, otherwise write write to output location
    if output_gbk is None:
        return genbank_records
    else:
        open(output_gbk, "w").write(genbank_records)


def get_dups(columns):
    keep = list()
    seen = list()
    for column in columns:
        if column in seen:
            keep.append(False)
        else:
            seen.append(column)
            keep.append(True)
    return keep


def run_trna_scan(fasta, tmp_dir, fasta_name, logger, threads=10, verbose=True):
    """Run tRNAscan-SE on scaffolds and create a table of tRNAs as a separate output"""
    raw_trnas = path.join(tmp_dir, "raw_trnas.txt")
    run_process(
        ["tRNAscan-SE", "-G", "-o", raw_trnas, "--thread", str(threads), fasta],
        logger,
        verbose=verbose,
    )
    if path.isfile(raw_trnas) and stat(raw_trnas).st_size > 0:
        trna_frame = pd.read_csv(raw_trnas, sep="\t", skiprows=[0, 2])
        trna_frame.columns = [i.strip() for i in trna_frame.columns]
        # if begin.1 or end.1 are in trnas then drop, else drop the second begin or end
        if "Begin.1" in trna_frame.columns:
            trna_frame = trna_frame.drop(["Begin.1"], axis=1)
        if "End.1" in trna_frame.columns:
            trna_frame = trna_frame.drop(["End.1"], axis=1)
        trna_frame = trna_frame.loc[:, get_dups(trna_frame.columns)]
        trna_frame.insert(0, "fasta", fasta_name)
        return trna_frame
    else:
        logger.warning("No tRNAs were detected, no trnas.tsv file will be created.")
        return None


RAW_RRNA_COLUMNS = [
    "scaffold",
    "tool_name",
    "type",
    "begin",
    "end",
    "e-value",
    "strand",
    "empty",
    "note",
]
RRNA_COLUMNS = ["fasta", "begin", "end", "strand", "type", "e-value", "note"]


def run_barrnap(fasta, fasta_name, logger, threads=10, verbose=True):
    raw_rrna_str = run_process(
        ["barrnap", "--threads", str(threads), fasta],
        logger,
        capture_stdout=True,
        check=False,
        verbose=verbose,
    )
    raw_rrna_table = pd.read_csv(
        io.StringIO(raw_rrna_str),
        skiprows=1,
        sep="\t",
        header=None,
        names=RAW_RRNA_COLUMNS,
        index_col=0,
    )
    rrna_table_rows = list()
    for gene, row in raw_rrna_table.iterrows():
        rrna_row_dict = {
            entry.split("=")[0]: entry.split("=")[1] for entry in row["note"].split(";")
        }
        rrna_table_rows.append(
            [
                fasta_name,
                row.begin,
                row.end,
                row.strand,
                rrna_row_dict["Name"].replace("_", " "),
                row["e-value"],
                rrna_row_dict.get("note", ""),
            ]
        )
    if len(raw_rrna_table) > 0:
        return pd.DataFrame(
            rrna_table_rows, index=raw_rrna_table.index, columns=RRNA_COLUMNS
        ).reset_index()
    else:
        logger.warning("No rRNAs were detected, no rrnas.tsv file will be created.")
        return None


def make_trnas_interval(scaffold, row, i):
    if row["Begin"] < row["End"]:
        begin = row["Begin"]
        end = row["End"]
        strand = "+"
    else:
        begin = row["End"]
        end = row["Begin"]
        strand = "-"
    metadata = {
        "source": "tRNAscan-SE",
        "type": "tRNA",
        "score": row["Score"],
        "strand": strand,
        "phase": 0,
        "ID": "%s_tRNA_%s" % (scaffold, i),
        "codon": row["Codon"],
        "product": "tRNA-%s" % row["Type"],
    }
    if not pd.isna(row["Note"]):
        metadata["Note"] = row["Note"]
    return begin, end, metadata


def make_rrnas_interval(scaffold, row, i):
    metadata = {
        "source": "barrnap",
        "type": "rRNA",
        "score": row["e-value"],
        "strand": row["strand"],
        "phase": 0,
        "ID": "%s_rRNA_%s" % (scaffold, i),
        "product": "%s ribosomal RNA" % row["type"].split()[0],
        "gene": row["type"],
    }
    if not pd.isna(row["note"]):
        metadata["Note"] = row["note"]
    return row["begin"], row["end"], metadata


# TODO: make it take an input and output gff location and not overwrite
# TODO: for some reason 1 is getting added to intervals when added to gff
def add_intervals_to_gff(
    annotations_loc, gff_loc, len_dict, interval_function, groupby_column, logger
):
    # get fasta length dict so we can merge, I'd love to be able to get this from somewhere else
    annotation_frame = pd.read_csv(annotations_loc, sep="\t")
    # process trnas to intervals
    annotation_dict = dict()
    for scaffold, frame in annotation_frame.groupby(groupby_column):
        if type(scaffold) is not str:
            scaffold = str(scaffold)
        else:
            scaffold = scaffold.strip()
        im = IntervalMetadata(len_dict[scaffold])
        for i, (_, row) in enumerate(frame.iterrows()):
            i += 1
            begin, end, metadata = interval_function(scaffold, row, i)
            begin -= 1
            if begin < 0:
                begin = 0
                logger.warning(
                    "Interval added to gff started less than zero, set to zero"
                )
            im.add(bounds=[(begin, end)], metadata=metadata)
        annotation_dict[scaffold] = im
    # add trna intervals to gff
    gff = list(read_sequence(gff_loc, format="gff3"))
    with open(gff_loc, "w") as f:
        for scaffold, gff_intervals in gff:
            gff_intervals = IntervalMetadata(len_dict[scaffold], gff_intervals)
            if scaffold in annotation_dict:
                gff_intervals.merge(annotation_dict[scaffold])
                gff_intervals.sort()
            f.write(
                gff_intervals.write(
                    io.StringIO(), format="gff3", seq_id=scaffold
                ).getvalue()
            )


def do_blast_style_search(
    query_db,
    target_db,
    working_dir,
    db_handler,
    formater,
    logger,
    db_name="database",
    bit_score_threshold=60,
    rbh_bit_score_threshold=350,
    threads=10,
    verbose=False,
):
    """A convenience function to do a blast style reciprocal best hits search"""
    # Get kegg hits
    logger.info("Getting forward best hits from %s" % db_name)
    forward_hits = get_best_hits(
        query_db,
        target_db,
        logger,
        working_dir,
        "gene",
        db_name,
        bit_score_threshold,
        threads,
        verbose=verbose,
    )
    if stat(forward_hits).st_size == 0:
        return pd.DataFrame()
    logger.info("Getting reverse best hits from %s" % db_name)
    reverse_hits = get_reciprocal_best_hits(
        query_db,
        target_db,
        logger,
        working_dir,
        "gene",
        db_name,
        bit_score_threshold,
        rbh_bit_score_threshold,
        threads,
        verbose=verbose,
    )
    hits = process_reciprocal_best_hits(forward_hits, reverse_hits, db_name)
    logger.info("Getting descriptions of hits from %s" % (db_name))
    if "%s_description" % db_name in db_handler.get_database_names():
        header_dict = db_handler.get_descriptions(
            hits["%s_hit" % db_name], "%s_description" % db_name
        )
    else:
        header_dict = multigrep(
            hits[f"{db_name}_hit"], f"{target_db}_h", logger, "\x00", working_dir
        )
    hits = formater(hits, header_dict)
    return hits


def count_motifs(gene_faa, motif="(C..CH)"):
    motif_count_dict = dict()
    for seq in read_sequence(gene_faa, format="fasta"):
        motif_count_dict[seq.metadata["id"]] = len(list(seq.find_with_regex(motif)))
    return motif_count_dict


def strip_endings(text, suffixes: list):
    for suffix in suffixes:
        if text.endswith(suffix):
            text = text[: len(text) - len(suffix)]
    return text


def process_custom_dbs(
    custom_fasta_loc, custom_db_name, output_dir, logger, threads=1, verbose=False
):
    # if none is passed from argparse then set to tuple of len 0
    mkdir(output_dir)

    if custom_fasta_loc is None:
        custom_fasta_loc = ()
    if custom_db_name is None:
        custom_db_name = ()
    if len(custom_fasta_loc) != len(custom_db_name):
        raise ValueError(
            "Lengths of custom db fasta list and custom db name list must be the same."
        )
    custom_dbs = {
        custom_db_name[i]: custom_fasta_loc[i] for i in range(len(custom_db_name))
    }
    custom_db_locs = dict()
    for db_name, db_loc in custom_dbs.items():
        custom_db_loc = path.join(output_dir, "%s.custom.mmsdb" % db_name)
        make_mmseqs_db(db_loc, custom_db_loc, logger, threads=threads, verbose=verbose)
        custom_db_locs[db_name] = custom_db_loc
    return custom_db_locs


def process_custom_hmms(custom_hmm_loc, custom_hmm_name, logger, verbose=False):
    if custom_hmm_loc is None:
        custom_hmm_loc = ()
    if custom_hmm_name is None:
        custom_hmm_name = ()
    if len(custom_hmm_loc) != len(custom_hmm_name):
        raise ValueError(
            "Lengths of custom db hmm list and custom hmm db name list must be the same."
        )
    custom_hmm_locs = dict()
    for i in range(len(custom_hmm_name)):
        run_process(
            ["hmmpress", "-f", custom_hmm_loc[i]], logger, verbose=verbose
        )  # all are pressed just in case
        custom_hmm_locs[custom_hmm_name[i]] = custom_hmm_loc[i]
    return custom_hmm_locs


def process_custom_hmm_cutoffs(
    custom_hmm_cutoffs_loc, custom_hmm_name, logger: logging.Logger, verbose=False
):
    if custom_hmm_cutoffs_loc is None:
        return {}
    if custom_hmm_name is None:
        raise ValueError(
            "You can't use the custom_hmm_cutoffs_loc argument without the custom_hmm_name and"
            " custom_hmm_locs aguments specified."
        )
    if len(custom_hmm_cutoffs_loc) != len(custom_hmm_name):
        logger.warning(
            f"Custom hmm cutoffs and descriptions were only provided to the first {len(custom_hmm_cutoffs_loc)}."
            " The rest of the custom hmms will use standard cutoffs and have no descriptions."
        )
    return {custom_hmm_name[i]: j for i, j in enumerate(custom_hmm_cutoffs_loc)}


class Annotation:
    def __init__(
        self, name, scaffolds, genes_faa, genes_fna, gff, gbk, annotations, trnas, rrnas
    ):
        # TODO: get abspath for every input file/dir
        # TODO: check that files exist
        self.name = name
        self.scaffolds_loc = scaffolds
        self.genes_faa_loc = genes_faa
        self.genes_fna_loc = genes_fna
        self.gff_loc = gff
        self.gbk_loc = gbk
        self.annotations_loc = annotations
        self.trnas_loc = trnas
        self.rrnas_loc = rrnas

    def get_annotations(self):
        return pd.read_csv(self.annotations_loc, index_col=0, sep="\t")

    def get_trnas(self):
        return pd.read_csv(self.trnas_loc, sep="\t")

    def get_rrnas(self):
        return pd.read_csv(self.rrnas_loc, sep="\t")


def annotate_orfs(
    gene_faa,
    db_handler,
    tmp_dir,
    logger,
    custom_db_locs=(),
    custom_hmm_locs=(),
    custom_hmm_cutoffs_locs=(),
    bit_score_threshold=60,
    rbh_bit_score_threshold=350,
    kofam_use_dbcan2_thresholds=False,
    threads=10,
    verbose=False,
):
    # run reciprocal best hits searches
    logger.info("Turning genes from prodigal to mmseqs2 db")
    query_db = path.join(tmp_dir, "gene.mmsdb")
    make_mmseqs_db(
        gene_faa, query_db, logger, create_index=True, threads=threads, verbose=verbose
    )

    annotation_list = list()

    if db_handler.config["search_databases"].get("kegg") is not None:
        # TODO Change the get_kegg_description name in function do_blast_style_search to formater
        # TODO think about how this can be consitent with blast and mmseqs
        annotation_list.append(
            do_blast_style_search(
                query_db,
                db_handler.config["search_databases"]["kegg"],
                tmp_dir,
                db_handler,
                get_kegg_description,
                logger,
                "kegg",
                bit_score_threshold,
                rbh_bit_score_threshold,
                threads,
                verbose,
            )
        )
    elif (
        db_handler.config["search_databases"].get("kofam_hmm") is not None
        and db_handler.config["search_databases"].get("kofam_ko_list") is not None
    ):
        logger.info("Getting hits from kofam")
        annotation_list.append(
            run_hmmscan(
                genes_faa=gene_faa,
                db_loc=db_handler.config["search_databases"]["kofam_hmm"],
                db_name="kofam_hmm",
                output_loc=tmp_dir,  # check_impliments
                threads=threads,  # check_impliments
                verbose=verbose,
                formater=partial(
                    kofam_hmmscan_formater,
                    hmm_info_path=db_handler.config["search_databases"][
                        "kofam_ko_list"
                    ],
                    top_hit=True,
                    use_dbcan2_thresholds=kofam_use_dbcan2_thresholds,
                ),
                logger=logger,
            )
        )
    else:
        logger.warning(
            "No KEGG source provided so distillation will be of limited use."
        )

    # Get uniref hits
    if db_handler.config["search_databases"].get("uniref") is not None:
        annotation_list.append(
            do_blast_style_search(
                query_db,
                db_handler.config["search_databases"]["uniref"],
                tmp_dir,
                db_handler,
                get_uniref_description,
                logger,
                "uniref",
                bit_score_threshold,
                rbh_bit_score_threshold,
                threads,
                verbose,
            )
        )

    # Get viral hits
    if db_handler.config["search_databases"].get("viral") is not None:
        get_viral_description = partial(get_basic_description, db_name="viral")
        annotation_list.append(
            do_blast_style_search(
                query_db,
                db_handler.config["search_databases"]["viral"],
                tmp_dir,
                db_handler,
                get_viral_description,
                logger,
                "viral",
                bit_score_threshold,
                rbh_bit_score_threshold,
                threads,
                verbose,
            )
        )

    # Get peptidase hits
    if db_handler.config["search_databases"].get("peptidase") is not None:
        annotation_list.append(
            do_blast_style_search(
                query_db,
                db_handler.config["search_databases"]["peptidase"],
                tmp_dir,
                db_handler,
                get_peptidase_description,
                logger,
                "peptidase",
                bit_score_threshold,
                rbh_bit_score_threshold,
                threads,
                verbose,
            )
        )

    # Get pfam hits
    if db_handler.config["search_databases"].get("pfam") is not None:
        logger.info("Getting hits from pfam")
        annotation_list.append(
            run_mmseqs_profile_search(
                query_db,
                db_handler.config["search_databases"]["pfam"],
                tmp_dir,
                logger,
                output_prefix="pfam",
                db_handler=db_handler,
                threads=threads,
                verbose=verbose,
            )
        )

    # use hmmer to detect cazy ids using dbCAN
    if db_handler.config["search_databases"].get("dbcan") is not None:
        logger.info("Getting hits from dbCAN")
        annotation_list.append(
            run_hmmscan(
                genes_faa=gene_faa,
                db_loc=db_handler.config["search_databases"]["dbcan"],
                db_name="cazy",
                output_loc=tmp_dir,
                threads=threads,
                formater=partial(
                    dbcan_hmmscan_formater, db_name="cazy", db_handler=db_handler
                ),
                logger=logger,
            )
        )

    # use hmmer to detect vogdbs
<<<<<<< HEAD
    if db_handler.config['search_databases'].get('vogdb') is not None:
        logger.info('Getting hits from VOGDB')
        annotation_list.append(run_hmmscan(genes_faa=gene_faa,
                                           db_loc=db_handler.config['search_databases']['vogdb'],
                                           db_name='vogdb',
                                           threads=threads,
                                           output_loc=tmp_dir,
                                           formater=partial(
                                               vogdb_hmmscan_formater,
                                               db_name='vogdb',
                                               logger=logger,
                                               db_handler=db_handler
                                           ),
                                           logger=logger))
=======
    if db_handler.config["search_databases"].get("vogdb") is not None:
        logger.info("Getting hits from VOGDB")
        annotation_list.append(
            run_hmmscan(
                genes_faa=gene_faa,
                db_loc=db_handler.config["search_databases"]["vogdb"],
                db_name="vogdb",
                threads=threads,
                output_loc=tmp_dir,
                formater=partial(
                    vogdb_hmmscan_formater,
                    db_name="vogdb",
                    logger=logger,
                    db_handler=db_handler,
                ),
                logger=logger,
            )
        )
>>>>>>> 76f7103b
    for db_name, db_loc in custom_db_locs.items():
        logger.info("Getting hits from %s" % db_name)
        get_custom_description = partial(get_basic_description, db_name=db_name)
        annotation_list.append(
            do_blast_style_search(
                query_db,
                db_loc,
                tmp_dir,
                db_handler,
                get_custom_description,
                logger,
                db_name,
                bit_score_threshold,
                rbh_bit_score_threshold,
                threads,
                verbose,
            )
        )

    # get hits to hmm style custom databases
    for hmm_name, hmm_loc in custom_hmm_locs.items():
        annotation_list.append(
            run_hmmscan(
                genes_faa=gene_faa,
                db_loc=hmm_loc,
                db_name=hmm_name,
                threads=threads,
                output_loc=tmp_dir,
                formater=partial(
                    generic_hmmscan_formater,
                    db_name=hmm_name,
                    hmm_info_path=custom_hmm_cutoffs_locs.get(hmm_name),
                    top_hit=True,
                ),
                logger=logger,
            )
        )

    annotation_list.append(
        pd.DataFrame(
            count_motifs(gene_faa, "(C..CH)"), index=["heme_regulatory_motif_count"]
        ).T
    )

    # merge dataframes
    logger.info("Merging ORF annotations")
    annotations = pd.concat(annotation_list, axis=1, sort=False)

    # get scaffold data and assign grades
    grades = assign_grades(annotations)
    annotations = pd.concat([grades, annotations], axis=1, sort=False)

    return annotations


def annotate_fasta(
    fasta_loc,
    fasta_name,
    output_dir,
    db_handler,
    logger,
    min_contig_size=5000,
    prodigal_mode="meta",
    trans_table="11",
    custom_db_locs=(),
    custom_hmm_locs=(),
    custom_hmm_cutoffs_locs=(),
    bit_score_threshold=60,
    rbh_bit_score_threshold=350,
    kofam_use_dbcan2_thresholds=False,
    skip_trnascan=False,
    threads=1,
    rename_bins=True,
    keep_tmp_dir=False,
    verbose=False,
):
    """Annotated a single multifasta file, all file based outputs will be in output_dir"""
    # make temporary directory
    tmp_dir = path.join(output_dir, "tmp")
    mkdir(tmp_dir)

    # filter input fasta
    filtered_fasta = path.join(tmp_dir, "filtered_fasta.fa")
    filter_fasta(fasta_loc, min_contig_size, filtered_fasta)

    if stat(filtered_fasta).st_size == 0:
        logger.warning("No sequences were longer than min_contig_size")
        return None
    # predict ORFs with prodigal
    # TODO: handle when prodigal returns no genes
    gene_gff, gene_fna, gene_faa = run_prodigal(
        filtered_fasta,
        tmp_dir,
        logger,
        mode=prodigal_mode,
        trans_table=trans_table,
        verbose=verbose,
    )

    # annotate ORFs
    annotations = annotate_orfs(
        gene_faa,
        db_handler,
        tmp_dir,
        logger,
        custom_db_locs,
        custom_hmm_locs,
        custom_hmm_cutoffs_locs,
        bit_score_threshold,
        rbh_bit_score_threshold,
        kofam_use_dbcan2_thresholds,
        threads,
        verbose,
    )
    annotations = pd.concat([get_gene_data(gene_faa), annotations], axis=1, sort=False)

    renamed_scaffolds = path.join(output_dir, "scaffolds.annotated.fa")
    if rename_bins:
        # rename scaffolds to match prodigal names
        prefix = fasta_name
        rename_fasta(filtered_fasta, renamed_scaffolds, prefix=prefix)
    else:
        prefix = None
        copy2(filtered_fasta, renamed_scaffolds)

    # generate fna and faa output files with annotations
    annotated_fna = path.join(output_dir, "genes.annotated.fna")
    create_annotated_fasta(gene_fna, annotations, annotated_fna, name=prefix)
    annotated_faa = path.join(output_dir, "genes.annotated.faa")
    create_annotated_fasta(gene_faa, annotations, annotated_faa, name=prefix)

    # rename gff entries to match prodigal names
    renamed_gffs = path.join(output_dir, "genes.annotated.gff")
    annotate_gff(gene_gff, renamed_gffs, annotations, prefix=prefix)

    # add fasta name to frame and index, append to list
    annotations.insert(0, "fasta", fasta_name)
    if rename_bins:
        annotations.index = annotations.fasta + "_" + annotations.index
    annotations_loc = path.join(output_dir, "annotations.tsv")
    annotations.to_csv(annotations_loc, sep="\t")

    # get tRNAs and rRNAs
    len_dict = {
        i.metadata["id"]: len(i)
        for i in read_sequence(renamed_scaffolds, format="fasta")
    }
    if not skip_trnascan:
        trna_table = run_trna_scan(
            renamed_scaffolds,
            tmp_dir,
            fasta_name,
            logger,
            threads=threads,
            verbose=verbose,
        )
        if trna_table is not None:
            trna_loc = path.join(output_dir, "trnas.tsv")
            trna_table.to_csv(trna_loc, sep="\t", index=False)
            add_intervals_to_gff(
                trna_loc, renamed_gffs, len_dict, make_trnas_interval, "Name", logger
            )
        else:
            trna_loc = None
    else:
        trna_loc = None

    rrna_table = run_barrnap(
        renamed_scaffolds, fasta_name, logger, threads=threads, verbose=verbose
    )
    if rrna_table is not None:
        rrna_loc = path.join(output_dir, "rrnas.tsv")
        rrna_table.to_csv(rrna_loc, sep="\t", index=False)
        add_intervals_to_gff(
            rrna_loc, renamed_gffs, len_dict, make_rrnas_interval, "scaffold", logger
        )
    else:
        rrna_loc = None

    # make genbank file
    current_gbk = path.join(output_dir, "%s.gbk" % fasta_name)
    make_gbk_from_gff_and_fasta(
        renamed_gffs, renamed_scaffolds, annotated_faa, current_gbk
    )

    if not keep_tmp_dir:
        rmtree(tmp_dir)

    return Annotation(
        name=fasta_name,
        scaffolds=renamed_scaffolds,
        genes_faa=annotated_faa,
        genes_fna=annotated_fna,
        gff=renamed_gffs,
        gbk=current_gbk,
        annotations=annotations_loc,
        trnas=trna_loc,
        rrnas=rrna_loc,
    )


def get_fasta_name(fasta_loc):
    return path.splitext(path.basename(remove_suffix(fasta_loc, ".gz")))[0]


def annotate_fastas(
    fasta_locs,
    output_dir,
    db_handler,
    logger,
    min_contig_size=5000,
    prodigal_mode="meta",
    trans_table="11",
    bit_score_threshold=60,
    rbh_bit_score_threshold=350,
    custom_db_name=(),
    custom_fasta_loc=(),
    custom_hmm_name=(),
    custom_hmm_loc=(),
    custom_hmm_cutoffs_loc=(),
    kofam_use_dbcan2_thresholds=False,
    skip_trnascan=False,
    rename_bins=True,
    keep_tmp_dir=True,
    threads=10,
    verbose=True,
):
    # check for no conflicting options/configurations
    tmp_dir = path.join(output_dir, "working_dir")
    mkdir(tmp_dir)

    # setup custom databases to be searched
    custom_db_locs = process_custom_dbs(
        custom_fasta_loc,
        custom_db_name,
        path.join(tmp_dir, "custom_dbs"),
        logger,
        threads,
        verbose,
    )
    custom_hmm_locs = process_custom_hmms(custom_hmm_loc, custom_hmm_name, logger)
    custom_hmm_cutoffs_locs = process_custom_hmm_cutoffs(
        custom_hmm_cutoffs_loc, custom_hmm_name, logger
    )
    logger.info("Retrieved database locations and descriptions")

    # iterate over list of fastas and annotate each individually
    annotations_list = list()
    for fasta_loc in fasta_locs:
        # get name of file e.g. /home/shaffemi/my_genome.fa -> my_genome
        fasta_name = get_fasta_name(fasta_loc)
        logger.info("Annotating %s" % fasta_name)
        fasta_dir = path.join(tmp_dir, fasta_name)
        mkdir(fasta_dir)
        annotations_list.append(
            annotate_fasta(
                fasta_loc,
                fasta_name,
                fasta_dir,
                db_handler,
                logger,
                min_contig_size,
                prodigal_mode,
                trans_table,
                custom_db_locs,
                custom_hmm_locs,
                custom_hmm_cutoffs_locs,
                bit_score_threshold,
                rbh_bit_score_threshold,
                kofam_use_dbcan2_thresholds,
                skip_trnascan,
                threads,
                rename_bins,
                keep_tmp_dir,
                verbose,
            )
        )
    logger.info("Annotations complete, processing annotations")

    all_annotations = merge_annotations(annotations_list, output_dir)

    # clean up
    if not keep_tmp_dir:
        rmtree(tmp_dir)
    return all_annotations


def make_fasta_namses_df(fasta_loc):
    fasta_name = get_fasta_name(fasta_loc)
    names = [
        {"fasta": fasta_name, "seq": seq.metadata["id"]}
        for seq in read_sequence(fasta_loc, format="fasta")
    ]
    return pd.DataFrame(names)


# TODO: Add force flag to remove output dir if it already exists
# TODO: Add continute flag to continue if output directory already exists
# TODO: make fasta loc either a string or list to remove annotate_bins_cmd and annotate_called_genes_cmd?
def annotate_bins(
    input_fasta: list,
    output_dir=".",
    min_contig_size=2500,
    prodigal_mode="meta",
    trans_table="11",
    bit_score_threshold=60,
    rbh_bit_score_threshold=350,
    custom_db_name=(),
    custom_fasta_loc=(),
    custom_hmm_name=(),
    custom_hmm_loc=(),
    custom_hmm_cutoffs_loc=(),
    use_uniref=False,
    use_vogdb=False,
    kofam_use_dbcan2_thresholds=False,
    skip_trnascan=False,
    gtdb_taxonomy=(),
    checkm_quality=(),
    rename_bins=True,
    keep_tmp_dir=True,
    low_mem_mode=False,
    threads=10,
    verbose=True,
    log_file_path: str = None,
    join_fastas: bool = False,
    config_loc: str = None,
):
    rename_bins = True
    fasta_locs = [j for i in input_fasta for j in glob(i)]
    mkdir(output_dir)
    if log_file_path is None:
        log_file_path = path.join(output_dir, "annotate.log")
    logger = logging.getLogger("annotation_log")
    setup_logger(logger, log_file_path)
    logger.info(f"The log file is created at {log_file_path}.")

    if len(fasta_locs) == 0:
        raise ValueError("Given fasta locations return no paths: %s" % input_fasta)
    fasta_names = [get_fasta_name(i) for i in fasta_locs]
    if len(fasta_names) != len(set(fasta_names)):
        raise ValueError(
            "Genome file names must be unique. At least one name appears twice in this search."
        )
    logger.info("%s FASTAs found" % len(fasta_locs))
    # set up
    db_handler = DatabaseHandler(logger, config_loc)
    db_handler.filter_db_locs(
        low_mem_mode,
        use_uniref,
        use_vogdb,
        master_list=MAG_DBS_TO_ANNOTATE,
    )
    db_conf = db_handler.get_settings_str()
    logger.info(
        f"Starting the Annotation of Bins with database configuration: \n {db_conf}"
    )

    # check inputs
    prodigal_modes = ["train", "meta", "single"]
    if prodigal_mode not in prodigal_modes:
        raise ValueError("Prodigal mode must be one of %s." % ", ".join(prodigal_modes))
    elif prodigal_mode in ["normal", "single"]:
        logger.warning(
            "When running prodigal in single mode your bins must have long contigs (average length >3 Kbp), "
            "be long enough (total length > 500 Kbp) and have very low contamination in order for prodigal "
            "training to work well."
        )

    # prodigal_trans_tables = ['auto'] + [str(i) for i in range(1, 26)]
    prodigal_trans_tables = [str(i) for i in range(1, 26)]
    if trans_table not in prodigal_trans_tables:
        # raise ValueError('Prodigal translation table must be 1-25 or auto')
        raise ValueError("Prodigal translation table must be 1-25")

    all_annotations = annotate_fastas(
        fasta_locs,
        output_dir,
        db_handler,
        logger,
        min_contig_size,
        prodigal_mode,
        trans_table,
        bit_score_threshold,
        rbh_bit_score_threshold,
        custom_db_name,
        custom_fasta_loc,
        custom_hmm_name,
        custom_hmm_loc,
        custom_hmm_cutoffs_loc,
        kofam_use_dbcan2_thresholds,
        skip_trnascan,
        rename_bins,
        keep_tmp_dir,
        threads,
        verbose,
    )
    # if given add taxonomy information
    if len(gtdb_taxonomy) > 0:
        gtdb_taxonomy = pd.concat(
            [pd.read_csv(i, sep="\t", index_col=0) for i in gtdb_taxonomy]
        )
        taxonomy = list()
        taxonomy_missing_bins = list()
        for i in all_annotations.fasta:
            # add taxonomy
            if i in gtdb_taxonomy.index:
                taxonomy.append(gtdb_taxonomy.loc[i, "classification"])
            else:
                taxonomy.append(i)
                taxonomy_missing_bins.append(i)
        for i in set(taxonomy_missing_bins):
            logger.warning(
                "Bin %s was not found in taxonomy file, replaced with bin name." % i
            )
        all_annotations["bin_taxonomy"] = taxonomy
    # if given add quality information
    if len(checkm_quality) > 0:
        checkm_quality = pd.concat(
            [pd.read_csv(i, sep="\t", index_col=0) for i in checkm_quality]
        )
        checkm_quality.index = [
            strip_endings(i, [".fa", ".fasta", ".fna"]) for i in checkm_quality.index
        ]

        completeness = list()
        contamination = list()
        quality_missing_bins = list()
        for i in all_annotations.fasta:
            # add completeness and contamination
            if i in checkm_quality.index:
                completeness.append(checkm_quality.loc[i, "Completeness"])
                contamination.append(checkm_quality.loc[i, "Contamination"])
            else:
                completeness.append(0)
                contamination.append(100)
                quality_missing_bins.append(i)
            for j in set(quality_missing_bins):
                logger.warning(
                    "Bin %s was not found in quality file, "
                    "replaced with completeness 0 and contamination 100." % j
                )
        all_annotations["bin_completeness"] = completeness
        all_annotations["bin_contamination"] = contamination
    all_annotations.to_csv(path.join(output_dir, "annotations.tsv"), sep="\t")

    logger.info("Completed annotations")


def annotate_called_genes_cmd(
    input_faa,
    output_dir=".",
    bit_score_threshold=60,
    rbh_bit_score_threshold=350,
    custom_db_name=(),
    custom_fasta_loc=(),
    custom_hmm_loc=(),
    custom_hmm_name=(),
    custom_hmm_cutoffs_loc=(),
    use_uniref=False,
    log_file_path: str = None,
    use_vogdb=False,
    kofam_use_dbcan2_thresholds=False,
    rename_genes=True,
    keep_tmp_dir=True,
    low_mem_mode=False,
    threads=10,
    verbose=True,
    config_loc: str = None,
):
    fasta_locs = glob(input_faa)
    annotate_called_genes(
        fasta_locs,
        output_dir,
        bit_score_threshold,
        rbh_bit_score_threshold,
        custom_db_name,
        custom_fasta_loc,
        custom_hmm_loc,
        custom_hmm_name,
        custom_hmm_cutoffs_loc,
        use_uniref,
        use_vogdb,
        kofam_use_dbcan2_thresholds,
        rename_genes,
        keep_tmp_dir,
        low_mem_mode,
        threads,
        verbose,
        None,
        config_loc,
    )


def perform_fasta_checks(fasta_locs, logger):
    """Perform all checks related to integrity of fastas"""
    if len(fasta_locs) == 0:
        raise ValueError("Given fasta locations returns no paths: %s" % input_faa)
    logger.info("%s fastas found" % len(fasta_locs))
    logger.info("Checking for duplicate names")
    names = [get_fasta_name(i) for i in fasta_locs]
    try:
        if len(names) != len(set(names)):
            raise ValueError(
                "Genome file names must be unique. At least one name appears twice in this search."
            )
        fastas_dup_check(fasta_locs, ">")
    except ValueError as error:
        logger.critical(error)
        raise error
    logger.info("No duplicate names found")


def annotate_called_genes(
    fasta_locs,
    output_dir=".",
    bit_score_threshold=60,
    rbh_bit_score_threshold=350,
    custom_db_name=(),
    custom_fasta_loc=(),
    custom_hmm_loc=(),
    custom_hmm_name=(),
    custom_hmm_cutoffs_loc=(),
    use_uniref=False,
    use_vogdb=False,
    kofam_use_dbcan2_thresholds=False,
    rename_genes=True,
    keep_tmp_dir=True,
    low_mem_mode=False,
    threads=10,
    verbose=True,
    log_file_path: str = None,
    config_loc: str = None,
):
    mkdir(output_dir)

    # Get a logger
    if log_file_path is None:
        log_file_path = path.join(output_dir, "annotate.log")
    logger = logging.getLogger("annotation_log")
    setup_logger(logger, log_file_path)
    logger.info(f"The log file is created at {log_file_path}")
    # get database locations
    db_handler = DatabaseHandler(logger, config_loc)
    db_handler.filter_db_locs(
        low_mem_mode, use_uniref, use_vogdb, master_list=MAG_DBS_TO_ANNOTATE
    )

    # Check fastas
    perform_fasta_checks(fasta_locs, logger)

    logger.info(
        f"Starting the Annotation of Genes with database configuration: \n {db_handler.get_settings_str()}"
    )

    logger.info("Checking for duplicate names")
    fasta_names = [get_fasta_name(i) for i in fasta_locs]
    if len(fasta_names) != len(set(fasta_names)):
        raise ValueError(
            "Genome file names must be unique. At least one name appears twice in this search."
        )
    logger.info("No duplicate names found")

    tmp_dir = path.join(output_dir, "working_dir")
    mkdir(tmp_dir)

    # setup custom databases to be searched
    custom_db_locs = process_custom_dbs(
        custom_fasta_loc,
        custom_db_name,
        path.join(tmp_dir, "custom_dbs"),
        logger,
        threads,
        verbose,
    )
    custom_hmm_locs = process_custom_hmms(custom_hmm_loc, custom_hmm_name, logger)
    custom_hmm_cutoffs_locs = process_custom_hmm_cutoffs(
        custom_hmm_cutoffs_loc, custom_hmm_name, logger
    )
    logger.info("Retrieved database locations and descriptions")

    # annotate
    annotation_locs = list()
    faa_locs = list()
    for fasta_loc in fasta_locs:
        # set up
        fasta_name = get_fasta_name(fasta_loc)
        fasta_dir = path.join(tmp_dir, fasta_name)
        mkdir(fasta_dir)

        # annotate
        annotations = annotate_orfs(
            fasta_loc,
            db_handler,
            fasta_dir,
            logger,
            custom_db_locs,
            custom_hmm_locs,
            custom_hmm_cutoffs_locs,
            bit_score_threshold,
            rbh_bit_score_threshold,
            kofam_use_dbcan2_thresholds,
            threads,
            verbose,
        )

        annotated_faa = path.join(fasta_dir, "genes.faa")

        create_annotated_fasta(fasta_loc, annotations, annotated_faa, name=fasta_name)
        faa_locs.append(annotated_faa)

        # add fasta name to frame and index, write file
        annotations.insert(0, "fasta", fasta_name)
        if rename_genes:
            annotations.index = annotations.fasta + "_" + annotations.index
        annotation_loc = path.join(fasta_dir, "annotations.tsv")
        annotations.to_csv(annotation_loc, sep="\t")
        annotation_locs.append(annotation_loc)

    # merge
    all_annotations = pd.concat(
        [pd.read_csv(i, sep="\t", index_col=0) for i in annotation_locs], sort=False
    )
    all_annotations = all_annotations.sort_values("fasta")
    all_annotations.to_csv(path.join(output_dir, "annotations.tsv"), sep="\t")
    merge_files(faa_locs, path.join(output_dir, "genes.faa"))

    # clean up
    if not keep_tmp_dir:
        rmtree(tmp_dir)

    logger.info("Completed annotations")


def merge_annotations(annotations_list, output_dir, write_annotations=False):

    # merge annotation dicts
    all_annotations = pd.concat(
        [i.get_annotations() for i in annotations_list if i is not None], sort=False
    )
    all_annotations = all_annotations.sort_values(
        ["fasta", "scaffold", "gene_position"]
    )

    # merge gene files
    merge_files(
        [i.genes_fna_loc for i in annotations_list if i is not None],
        path.join(output_dir, "genes.fna"),
    )
    merge_files(
        [i.genes_faa_loc for i in annotations_list if i is not None],
        path.join(output_dir, "genes.faa"),
    )
    merge_files(
        [i.scaffolds_loc for i in annotations_list if i is not None],
        path.join(output_dir, "scaffolds.fna"),
    )
    merge_files(
        [i.gff_loc for i in annotations_list if i is not None],
        path.join(output_dir, "genes.gff"),
        True,
    )
    trnas_locs = [
        i.trnas_loc
        for i in annotations_list
        if i is not None
        if i.trnas_loc is not None
    ]
    if len(trnas_locs) > 0:
        merge_files(trnas_locs, path.join(output_dir, "trnas.tsv"), True)
    rrnas_locs = [
        i.rrnas_loc
        for i in annotations_list
        if i is not None
        if i.rrnas_loc is not None
    ]
    if len(rrnas_locs) > 0:
        merge_files(rrnas_locs, path.join(output_dir, "rrnas.tsv"), True)

    # make output gbk dir
    gbk_dir = path.join(output_dir, "genbank")
    mkdir(gbk_dir)
    for anno in annotations_list:
        if anno is not None:
            # TODO: make annotate_fasta generate a genbank dir and then copy it's contents, get rid of Annotation.name
            if path.isfile(anno.gbk_loc):
                copy2(anno.gbk_loc, path.join(gbk_dir, "%s.gbk" % anno.name))
            else:
                for gbk_loc in glob(path.join(anno.gbk_loc, "*.gbk")):
                    copy2(gbk_loc, gbk_dir)
    if write_annotations:
        all_annotations.to_csv(path.join(output_dir, "annotations.tsv"), sep="\t")
    else:
        return all_annotations


def merge_annotations_cmd(input_dirs, output_dir):

    mkdir(output_dir)
    # Get a logger
    annotations_list = list()
    log_file_path = path.join(output_dir, "annotate.log")
    logger = logging.getLogger("annotate.log")
    setup_logger(logger, log_file_path)
    logger.info(f"The log file is created at {log_file_path}")

    # make Annotation objects per directory
    for i, annotation_dir in enumerate(glob(input_dirs)):
        if not path.exists(path.join(annotation_dir, "annotations.tsv")):
            logger.warning(
                "Skipping the fallowing directory because"
                f" no 'annotations.tsv' file was found: {annotation_dir}"
            )
            continue
        name = "annotation_%s" % i
        scaffolds = path.join(annotation_dir, "scaffolds.fna")
        genes_faa = path.join(annotation_dir, "genes.faa")
        genes_fna = path.join(annotation_dir, "genes.fna")
        gff = path.join(annotation_dir, "genes.gff")
        gbk = path.join(annotation_dir, "genbank")
        annotations = path.join(annotation_dir, "annotations.tsv")
        trnas = path.join(annotation_dir, "trnas.tsv")
        if not path.isfile(trnas):
            logger.warning("No trnas.tsv file found in directory %s" % annotation_dir)
            trnas = None
        rrnas = path.join(annotation_dir, "rrnas.tsv")
        if not path.isfile(rrnas):
            logger.warning("No rrnas.tsv file found in directory %s" % annotation_dir)
            rrnas = None
        annotations_list.append(
            Annotation(
                name=name,
                scaffolds=scaffolds,
                genes_faa=genes_faa,
                genes_fna=genes_fna,
                gff=gff,
                gbk=gbk,
                annotations=annotations,
                trnas=trnas,
                rrnas=rrnas,
            )
        )
    # run merge_annotations
    merge_annotations(annotations_list, output_dir, write_annotations=True)<|MERGE_RESOLUTION|>--- conflicted
+++ resolved
@@ -354,16 +354,6 @@
             ko_id = best_hit["target_id"].iloc[0]
             kegg_dict[gene] = [ko_id, hmm_info.loc[ko_id, "definition"]]
         else:
-<<<<<<< HEAD
-            kegg_dict[gene] = [','.join([i for i in frame.target_id]),
-                               '; '.join([hmm_info.loc[i, 'definition'] for i in frame.target_id])]
-    return pd.DataFrame(kegg_dict, index=['ko_id', 'kegg_hit']).transpose()
-
-
-
-def vogdb_hmmscan_formater(hits:pd.DataFrame,  db_name:str, logger:logging.Logger,
-                           db_handler=None):
-=======
             kegg_dict[gene] = [
                 ",".join([i for i in frame.target_id]),
                 "; ".join([hmm_info.loc[i, "definition"] for i in frame.target_id]),
@@ -374,7 +364,6 @@
 def vogdb_hmmscan_formater(
     hits: pd.DataFrame, db_name: str, logger: logging.Logger, db_handler=None
 ):
->>>>>>> 76f7103b
     categories_col = f"{db_name}_categories"
     id_col = f"{db_name}_id"
     description_col = f"{db_name}_description"
@@ -391,18 +380,6 @@
         # get_descriptions
         desc_col = f"{db_name}_hits"
         descriptions = pd.DataFrame(
-<<<<<<< HEAD
-            db_handler.get_descriptions(hits_best['target_id'].unique(), description_col),
-            index=[desc_col]).T
-        categories = descriptions[desc_col].apply(lambda x: x.split('; ')[-1])
-        descriptions[categories_col] = categories.apply(
-            lambda x: ';'.join(set([x[i:i + 2] for i in range(0, len(x), 2)])))
-        descriptions['target_id'] = descriptions.index
-        hits_df = pd.merge(hits_best[['query_id', 'target_id']], descriptions, on=f'target_id')
-    hits_df.set_index('query_id', inplace=True, drop=True)
-    hits_df.rename_axis(None, inplace=True)
-    hits_df.rename(columns={'target_id': id_col}, inplace=True)
-=======
             db_handler.get_descriptions(
                 hits_best["target_id"].unique(), description_col
             ),
@@ -419,7 +396,6 @@
     hits_df.set_index("query_id", inplace=True, drop=True)
     hits_df.rename_axis(None, inplace=True)
     hits_df.rename(columns={"target_id": id_col}, inplace=True)
->>>>>>> 76f7103b
     return hits_df
 
 
@@ -1142,22 +1118,6 @@
         )
 
     # use hmmer to detect vogdbs
-<<<<<<< HEAD
-    if db_handler.config['search_databases'].get('vogdb') is not None:
-        logger.info('Getting hits from VOGDB')
-        annotation_list.append(run_hmmscan(genes_faa=gene_faa,
-                                           db_loc=db_handler.config['search_databases']['vogdb'],
-                                           db_name='vogdb',
-                                           threads=threads,
-                                           output_loc=tmp_dir,
-                                           formater=partial(
-                                               vogdb_hmmscan_formater,
-                                               db_name='vogdb',
-                                               logger=logger,
-                                               db_handler=db_handler
-                                           ),
-                                           logger=logger))
-=======
     if db_handler.config["search_databases"].get("vogdb") is not None:
         logger.info("Getting hits from VOGDB")
         annotation_list.append(
@@ -1176,7 +1136,6 @@
                 logger=logger,
             )
         )
->>>>>>> 76f7103b
     for db_name, db_loc in custom_db_locs.items():
         logger.info("Getting hits from %s" % db_name)
         get_custom_description = partial(get_basic_description, db_name=db_name)
