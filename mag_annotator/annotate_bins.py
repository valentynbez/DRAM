import re
import io
import time
import warnings
from glob import glob
from functools import partial
from datetime import datetime
from typing import Callable
from skbio.io import read as read_sequence
from skbio.io import write as write_sequence
from skbio import Sequence
from skbio.metadata import IntervalMetadata
from os import path, mkdir, stat
from shutil import rmtree, copy2
import pandas as pd

from mag_annotator.utils import run_process, make_mmseqs_db, merge_files, multigrep, remove_suffix
from mag_annotator.database_handler import DatabaseHandler

# TODO: add ability to take into account multiple best hits as in old_code.py
# TODO: add real logging
# TODO: add silent mode
# TODO: add abx resistance genes
# TODO: in annotated gene faa checkout out ko id for actual kegg gene id
# TODO: add ability to handle [] in file names

MAG_DBS_TO_ANNOTATE = ('kegg', 'kofam', 'kofam_ko_list', 'uniref', 'peptidase', 'pfam', 'dbcan', 'vogdb')
BOUTFMT6_COLUMNS = ['qId', 'tId', 'seqIdentity', 'alnLen', 'mismatchCnt', 'gapOpenCnt', 'qStart', 'qEnd', 'tStart',
                    'tEnd', 'eVal', 'bitScore']
HMMSCAN_ALL_COLUMNS = ['query_id', 'query_ascession', 'query_length', 'target_id', 'target_ascession', 'target_length',
                       'full_evalue', 'full_score', 'full_bias', 'domain_number', 'domain_count', 'domain_cevalue',
                       'domain_ievalue', 'domain_score', 'domain_bias', 'target_start', 'target_end', 'alignment_start',
                       'alignment_end', 'query_start', 'query_end', 'accuracy', 'description']
HMMSCAN_COLUMN_TYPES = [str, str, int, str, str, int, float, float, float, int, int, float, float, float, float, int,
                        int, int, int, int, int, float, str]


def filter_fasta(fasta_loc, min_len=5000, output_loc=None):
    """Removes sequences shorter than a set minimum from fasta files, outputs an object or to a file"""
    kept_seqs = (seq for seq in read_sequence(fasta_loc, format='fasta') if len(seq) >= min_len)
    if output_loc is None:
        return list(kept_seqs)
    else:
        write_sequence(kept_seqs, format='fasta', into=output_loc)


def run_prodigal(fasta_loc, output_dir, mode='meta', trans_table='11', verbose=False):
    """Runs the prodigal gene caller on a given fasta file, outputs resulting files to given directory"""
    output_gff = path.join(output_dir, 'genes.gff')
    output_fna = path.join(output_dir, 'genes.fna')
    output_faa = path.join(output_dir, 'genes.faa')

    run_process(['prodigal', '-i', fasta_loc, '-p', mode, '-g', trans_table, '-f', 'gff', '-o', output_gff, '-a',
                 output_faa, '-d', output_fna], verbose=verbose)
    return output_gff, output_fna, output_faa


def get_best_hits(query_db, target_db, output_dir='.', query_prefix='query', target_prefix='target',
                  bit_score_threshold=60, threads=10, verbose=False):
    """Uses mmseqs2 to do a blast style search of a query db against a target db, filters to only include best hits
    Returns a file location of a blast out format 6 file with search results
    """
    # make query to target db
    tmp_dir = path.join(output_dir, 'tmp')
    query_target_db = path.join(output_dir, '%s_%s.mmsdb' % (query_prefix, target_prefix))
    run_process(['mmseqs', 'search', query_db, target_db, query_target_db, tmp_dir, '--threads', str(threads)],
                verbose=verbose)
    # filter query to target db to only best hit
    query_target_db_top = path.join(output_dir, '%s_%s.tophit.mmsdb' % (query_prefix, target_prefix))
    run_process(['mmseqs', 'filterdb', query_target_db, query_target_db_top, '--extract-lines', '1'], verbose=verbose)
    # filter query to target db to only hits with min threshold
    query_target_db_top_filt = path.join(output_dir, '%s_%s.tophit.minbitscore%s.mmsdb'
                                         % (query_prefix, target_prefix, bit_score_threshold))
    run_process(['mmseqs', 'filterdb', '--filter-column', '2', '--comparison-operator', 'ge', '--comparison-value',
                 str(bit_score_threshold), '--threads', str(threads), query_target_db_top, query_target_db_top_filt],
                verbose=verbose)
    # convert results to blast outformat 6
    forward_output_loc = path.join(output_dir, '%s_%s_hits.b6' % (query_prefix, target_prefix))
    run_process(['mmseqs', 'convertalis', query_db, target_db, query_target_db_top_filt, forward_output_loc,
                 '--threads', str(threads)], verbose=verbose)
    return forward_output_loc


def get_reciprocal_best_hits(query_db, target_db, output_dir='.', query_prefix='query', target_prefix='target',
                             bit_score_threshold=60, rbh_bit_score_threshold=350, threads=10, verbose=False):
    """Take results from best hits and use for a reciprocal best hits search"""
    # TODO: Make it take query_target_db as a parameter
    # create subset for second search
    query_target_db_top_filt = path.join(output_dir, '%s_%s.tophit.minbitscore%s.mmsdb'
                                         % (query_prefix, target_prefix, bit_score_threshold))  # I DON'T LIKE THIS
    query_target_db_filt_top_swapped = path.join(output_dir, '%s_%s.minbitscore%s.tophit.swapped.mmsdb'
                                                 % (query_prefix, target_prefix, bit_score_threshold))
    # swap queries and targets in results database
    run_process(['mmseqs', 'swapdb', query_target_db_top_filt, query_target_db_filt_top_swapped, '--threads',
                 str(threads)], verbose=verbose)
    target_db_filt = path.join(output_dir, '%s.filt.mmsdb' % target_prefix)
    # create a subdatabase of the target database with the best hits as well as the index of the target database
    run_process(['mmseqs', 'createsubdb', query_target_db_filt_top_swapped, target_db, target_db_filt], verbose=verbose)
    run_process(['mmseqs', 'createsubdb', query_target_db_filt_top_swapped, '%s_h' % target_db,
                 '%s_h' % target_db_filt], verbose=verbose)

    return get_best_hits(target_db_filt, query_db, output_dir, target_prefix, query_prefix, rbh_bit_score_threshold,
                         threads, verbose)


def process_reciprocal_best_hits(forward_output_loc, reverse_output_loc, target_prefix='target'):
    """Process the forward and reverse best hits results to find reverse best hits
    Returns the query gene, target gene, if it was a reverse best hit, % identity, bit score and e-value
    """
    forward_hits = pd.read_csv(forward_output_loc, sep='\t', header=None, names=BOUTFMT6_COLUMNS)
    forward_hits = forward_hits.set_index('qId')
    reverse_hits = pd.read_csv(reverse_output_loc, sep='\t', header=None, names=BOUTFMT6_COLUMNS)
    reverse_hits = reverse_hits.set_index('qId')

    def check_hit(row: pd.Series):
        rbh = False
        if row.tId in reverse_hits.index:
            rbh = row.name == reverse_hits.loc[row.tId].tId
        return {'%s_hit' % target_prefix:      row.tId,
                '%s_RBH' % target_prefix:      rbh,
                '%s_identity' % target_prefix: row.seqIdentity,
                '%s_bitScore' % target_prefix: row.bitScore,
                '%s_eVal' % target_prefix:     row.eVal,
                'index':                       row.name
                }
    hits = forward_hits.apply(check_hit, axis=1, result_type='expand')
    # NOTE these lines may not be necessary
    hits.set_index('index', drop=True, inplace=True)
    hits.index.name = None
    return hits


def get_kegg_description(kegg_hits, header_dict):
    """Gets the KEGG IDs, and full KEGG hits from list of KEGG IDs for output in annotations"""
    gene_description = list()
    ko_list = list()
    for kegg_hit in kegg_hits.kegg_hit:
        header = header_dict[kegg_hit]
        gene_description.append(header)
        kos = re.findall(r'(K\d\d\d\d\d)', header)
        if len(kos) == 0:
            ko_list.append('')
        else:
            ko_list.append(','.join(kos))
    # TODO: change kegg_id to kegg_genes_id so that people get an error and not the wrong identifier
    new_df = pd.DataFrame([kegg_hits['kegg_hit'].values, ko_list, gene_description],
                          index=['kegg_genes_id', 'ko_id', 'kegg_hit'], columns=kegg_hits.index)
    return pd.concat([new_df.transpose(), kegg_hits.drop('kegg_hit', axis=1)], axis=1, sort=False)


def get_uniref_description(uniref_hits, header_dict):
    """Gets UniRef ID's, taxonomy and full string from list of UniRef IDs for output in annotations"""
    gene_description = list()
    uniref_list = list()
    gene_taxonomy = list()
    for uniref_hit in uniref_hits.uniref_hit:
        header = header_dict[uniref_hit]
        gene_description.append(header)
        uniref_list.append(header[header.find('RepID=') + 6:])
        gene_taxonomy.append(re.search(r'Tax=(.*?) (\S*?)=', header).group(1))
    new_df = pd.DataFrame([uniref_list, gene_description, gene_taxonomy],
                          index=['uniref_id', 'uniref_hit', 'uniref_taxonomy'],
                          columns=uniref_hits.index)
    return pd.concat([new_df.transpose(), uniref_hits.drop('uniref_hit', axis=1)], axis=1, sort=False)


def get_basic_description(hits, header_dict, db_name='viral'):
    """Get viral gene full descriptions based on headers (text before first space)"""
    hit_list = list()
    description = list()
    for hit in hits['%s_hit' % db_name]:
        header = header_dict[hit]
        hit_list.append(hit)
        description.append(header)
    new_df = pd.DataFrame([hit_list, description],
                          index=['%s_id' % db_name, '%s_hit' % db_name],
                          columns=hits.index)
    return pd.concat([new_df.transpose(), hits.drop('%s_hit' % db_name, axis=1)], axis=1, sort=False)


def get_peptidase_description(peptidase_hits, header_dict):
    peptidase_list = list()
    peptidase_family = list()
    peptidase_descirption = list()
    for peptidase_hit in peptidase_hits.peptidase_hit:
        header = header_dict[peptidase_hit]
        peptidase_list.append(peptidase_hit)
        peptidase_family.append(re.search(r'#\w*.#', header).group()[1:-1])
        peptidase_descirption.append(header)
    new_df = pd.DataFrame([peptidase_list, peptidase_family, peptidase_descirption],
                          index=['peptidase_id', 'peptidase_family', 'peptidase_hit'], columns=peptidase_hits.index)
    return pd.concat([new_df.transpose(), peptidase_hits.drop('peptidase_hit', axis=1)], axis=1, sort=False)


def run_mmseqs_profile_search(query_db, pfam_profile, output_loc, output_prefix='mmpro_results', db_handler=None,
                              threads=10, verbose=False):
    """Use mmseqs to run a search against pfam, currently keeping all hits and not doing any extra filtering"""
    tmp_dir = path.join(output_loc, 'tmp')
    output_db = path.join(output_loc, '%s.mmsdb' % output_prefix)
    run_process(['mmseqs', 'search', query_db, pfam_profile, output_db, tmp_dir, '-k', '5', '-s', '7', '--threads',
                 str(threads)], verbose=verbose)
    output_loc = path.join(output_loc, '%s_output.b6' % output_prefix)
    run_process(['mmseqs', 'convertalis', query_db, pfam_profile, output_db, output_loc], verbose=verbose)
    pfam_results = pd.read_csv(output_loc, sep='\t', header=None, names=BOUTFMT6_COLUMNS)
    if pfam_results.shape[0] > 0:
        pfam_dict = dict()
        if db_handler is not None:
            pfam_descriptions = db_handler.get_descriptions(set(pfam_results.tId), '%s_description' % output_prefix)
        else:
            pfam_descriptions = None
        for gene, pfam_frame in pfam_results.groupby('qId'):
            if pfam_descriptions is None:
                pfam_dict[gene] = '; '.join(pfam_frame.tId)
            else:
                pfam_dict[gene] = '; '.join(['%s [%s]' % (pfam_descriptions[ascession], ascession)
                                             for ascession in pfam_frame.tId])
        return pd.Series(pfam_dict, name='%s_hits' % output_prefix)
    else:
        return pd.Series(name='%s_hits' % output_prefix)


def get_sig_row(row):
    """Check if hmm match is significant, based on dbCAN described parameters"""
    tstart, tend, tlen, evalue = row[['target_start', 'target_end', 'target_length', 'full_evalue']].values
    perc_cov = (tend - tstart)/tlen
    if perc_cov >= .35 and evalue <= 1e-15:
        return True
    else:
        return False


# TODO: refactor following to methods to a shared run hmm step and individual get description steps
def parse_hmmsearch_domtblout(file):
    df_lines = list()
    for line in open(file):
        if not line.startswith('#'):
            line = line.split()
            line = line[:22] + [' '.join(line[22:])]
            df_lines.append(line)
    hmmsearch_frame = pd.DataFrame(df_lines, columns=HMMSCAN_ALL_COLUMNS)
    for i, column in enumerate(hmmsearch_frame.columns):
        hmmsearch_frame[column] = hmmsearch_frame[column].astype(HMMSCAN_COLUMN_TYPES[i])
    return hmmsearch_frame


def sig_scores(hits:pd.DataFrame, score_db:pd.DataFrame) -> pd.DataFrame:
    is_sig = list()
    for ko, frame in hits.groupby('target_id'):
        ko_row = score_db.loc[ko]
        if ko_row['score_type'] == 'domain':
            score = frame.domain_score
        elif ko_row['score_type'] == 'full':
            score = frame.full_score
        elif ko_row['score_type'] == '-':
            continue
        else:
            raise ValueError(ko_row['score_type'])
        frame = frame.loc[score.astype(float) > float(ko_row.threshold)]
        is_sig.append(frame)
    if len(is_sig) > 0:
        return pd.concat(is_sig)
    else:
        return pd.DataFrame()


def dbcan_hmmscan_formater(hits:pd.DataFrame,  db_name:str, db_handler=None):
    hits_sig = hits[hits.apply(get_sig_row, axis=1)]
    if len(hits_sig) == 0:
        # if nothing significant then return nothing, don't get descriptions
        return pd.Series()
    if db_handler is None:
        hits_df = hits_sig.groupby('query_id').apply(
            lambda x: '; '.join(x['target_id'].apply(lambda y:y[:-4]).unique())
        )
    else:
        descriptions = db_handler.get_descriptions(
            hits_sig.target_id.apply(lambda x: strip_endings(x, ['.hmm']).split('_')[0]).unique(),
            'dbcan_description')
        hits_df = hits_sig.groupby('query_id').apply(
            lambda x: '; '.join(x['target_id'].apply(
                lambda y:f"{descriptions.get(y[:-4].split('_')[0])} [{y[:-4]}]").unique())
        )
    hits_df = pd.DataFrame(hits_df)
    # Temporaraly remove this untill we decide what dbcan reusults should be.
    # hits_df.reset_index(inplace=True)
    # hits_df.columns = [f"{db_name}_id", f"{db_name}_hits"]
    hits_df.columns = [f"{db_name}_hits"]
    hits_df.rename_axis(None, inplace=True)
    return hits_df

def genaric_hmmscan_formater(hits:pd.DataFrame,  db_name:str, use_hmmer_thresholds:bool=True, db_handler=None,
                             top_hit:bool=True):
    if use_hmmer_thresholds:
        hits_sig = hits[hits.apply(get_sig_row, axis=1)]
    else:
        hits_sig = hits
    if len(hits_sig) == 0:
        # if nothing significant then return nothing, don't get descriptions
        return pd.DataFrame()
    if top_hit:
        # Get the best hits
        hits_sig = hits_sig.sort_values('full_evalue').drop_duplicates(subset=["query_id"])
    if db_handler is None:
        pass
    else:
        hits_df = hits_sig[['target_id', 'query_id']]
    hits_df.set_index('query_id', inplace=True, drop=True)
    hits_df.rename_axis(None, inplace=True)
    hits_df.columns = [f"{db_name}_id"]
    return hits_df

def vogdb_hmmscan_formater(hits:pd.DataFrame,  db_name:str, db_handler=None):
    hits_sig = hits[hits.apply(get_sig_row, axis=1)]
    if len(hits_sig) == 0:
        # if nothing significant then return nothing, don't get descriptions
        return pd.DataFrame()
    # Get the best hits
    hits_best = hits_sig.sort_values('full_evalue').drop_duplicates(subset=["query_id"])
    if db_handler is None:
        hits_df = hits_best[['target_id', 'query_id']].copy()
    else:
        # get_descriptions
        desc_col = f"{db_name}_descriptions"
        descriptions = pd.DataFrame(
            db_handler.get_descriptions(hits_best['target_id'].unique(), 'vogdb_description'),
            index=[desc_col]).T
        categories = descriptions[desc_col].apply(lambda x: x.split('; ')[-1])
        descriptions[f"{db_name}_categories"] = categories.apply(
            lambda x: ';'.join(set([x[i:i + 2] for i in range(0, len(x), 2)])))
        descriptions['target_id'] = descriptions.index
        hits_df = pd.merge(hits_best[['query_id', 'target_id']], descriptions, on=f'target_id')
    hits_df.set_index('query_id', inplace=True, drop=True)
    hits_df.rename_axis(None, inplace=True)
    hits_df.rename(columns={'target_id': f"{db_name}_id"}, inplace=True)
    return hits_df


def kofam_hmmscan_formater(ko_hits:pd.DataFrame, info_db_path:str=None, use_dbcan2_thresholds:bool=False, top_hit:bool=True):
        info_db = pd.read_csv(info_db_path, sep='\t', index_col=0)
        if use_dbcan2_thresholds:
            ko_hits_sig = hits[hits.apply(get_sig_row, axis=1)]
        else:
            ko_hits_sig = sig_scores(ko_hits, info_db)
        # if there are any significant results then parse to dataframe
        if len(ko_hits_sig) == 0:
            return pd.DataFrame()
        kegg_dict = dict()
        for gene, frame in ko_hits_sig.groupby('query_id'):
            # TODO: take top hit for full length genes and all hits for domains?
            # TODO: if top hit then give all e-value and bitscore info
            if top_hit:
                best_hit = frame[frame.full_evalue == frame.full_evalue.min()]
                ko_id = best_hit['target_id'].iloc[0]
                kegg_dict[gene] = [ko_id, info_db.loc[ko_id, 'definition']]
            else:
                kegg_dict[gene] = [','.join([i for i in frame.target_id]),
                                   '; '.join([info_db.loc[i, 'definition'] for i in frame.target_id])]
        return pd.DataFrame(kegg_dict, index=['ko_id', 'kegg_hit']).transpose()


def run_hmmscan(genes_faa:str, db_loc:str, db_name:str, output_loc:str, formater:Callable,
                threads:int=2, db_handler=None, verbose:bool=False):
    output = path.join(output_loc, f'{db_name}_results.unprocessed.b6')
    run_process(['hmmsearch', '--domtblout', output, '--cpu', str(threads), db_loc, genes_faa], verbose=verbose)
    # Parse hmmsearch output
    if not (path.isfile(output) and stat(output).st_size > 0):
        return pd.DataFrame()
    hits = parse_hmmsearch_domtblout(output)
    return formater(hits)


def get_gene_data(fasta_loc):
    """Take the prodigal gene headers and get the scaffold that it came from
    Based on idba_ud 'scaffold_#' scaffold names with gene name after
    """
    df_dict = dict()
    for seq in read_sequence(fasta_loc, format='fasta'):
        split_label = seq.metadata['id'].split('_')
        scaffold = '_'.join(split_label[:-1])
        gene_position = split_label[-1]
        start_position, end_position, strandedness = seq.metadata['description'].split('#')[1:4]
        df_dict[seq.metadata['id']] = [scaffold, int(gene_position), int(start_position), int(end_position),
                                       int(strandedness)]
    return pd.DataFrame.from_dict(df_dict, orient='index', columns=['scaffold', 'gene_position', 'start_position',
                                                                    'end_position', 'strandedness'])


def get_unannotated(fasta_loc, annotations):
    """Get the genes from the fasta which did not get any annotations"""
    return [seq.metadata['id'] for seq in read_sequence(fasta_loc, format='fasta')
            if seq.metadata['id'] not in annotations]


def assign_grades(annotations):
    """Grade genes based on reverse best hits to KEGG, UniRef and Pfam"""
    grades = dict()
    for gene, row in annotations.iterrows():
        if row.get('kegg_RBH') is True:
            rank = 'A'
        elif row.get('uniref_RBH') is True:
            rank = 'B'
        elif not pd.isna(row.get('kegg_hit')) or not pd.isna(row.get('uniref_hit')):
            rank = 'C'
        elif not pd.isna(row.get('pfam_hits')) or not pd.isna(row.get('cazy_hits'))\
                or not pd.isna(row.get('peptidase_hit')):
            rank = 'D'
        else:
            rank = 'E'
        grades[gene] = rank
    return pd.Series(grades, name='rank')


def generate_annotated_fasta(input_fasta, annotations, verbosity='short', name=None):
    """Generates fasta entries with added annotation information to the header of a fasta
    either add best annotation (based on grade) (verbosity = short) or all annotations (verbosity = long)
    """
    for seq in read_sequence(input_fasta, format='fasta'):
        annotation = annotations.loc[seq.metadata['id']]
        if 'rank' in annotations.columns and verbosity == 'short':
            annotation_str = 'rank: %s' % annotation['rank']
            if annotation['rank'] == 'A':
                annotation_str += '; %s (db=%s)' % (annotation.kegg_hit, 'kegg')
            elif annotation['rank'] == 'B':
                annotation_str += '; %s (db=%s)' % (annotation.uniref_hit, 'uniref')
            elif annotation['rank'] == 'C':
                if 'kegg_hit' in annotation:
                    annotation_str += '; %s (db=%s)' % (annotation.kegg_hit, 'kegg')
                if 'uniref_hit' in annotation:
                    annotation_str += '; %s (db=%s)' % (annotation.uniref_hit, 'uniref')
            elif annotation['rank'] == 'D':
                annotation_str += '; %s (db=%s)' % (annotation.pfam_hits, 'pfam')
            else:
                pass
        else:
            annotation_list = []
            if 'rank' in annotations.columns:
                annotation_list += ['rank: %s' % annotation['rank']]
            if 'kegg_hit' in annotations.columns:
                if not pd.isna(annotation.kegg_hit):
                    annotation_list += ['%s (db=%s)' % (annotation.kegg_hit, 'kegg')]
            if 'uniref_hit' in annotations.columns:
                if not pd.isna(annotation.uniref_hit):
                    annotation_list += ['%s (db=%s)' % (annotation.uniref_hit, 'uniref')]
            if 'pfam_hits' in annotations.columns:
                if not pd.isna(annotation.pfam_hits):
                    annotation_list += ['%s (db=%s)' % (annotation.pfam_hits, 'pfam')]
            if 'bin_taxonomy' in annotations.columns:
                if not pd.isna(annotation.bin_taxonomy):
                    annotation_list += [annotation.bin_taxonomy]
            annotation_str = '; '.join(annotation_list)
        if name is not None:
            seq.metadata['id'] = '%s_%s' % (name, seq.metadata['id'])
        seq.metadata['description'] = annotation_str
        yield seq


def create_annotated_fasta(input_fasta, annotations, output_fasta, verbosity='short', name=None):
    """For use with genes files, added annotations"""
    write_sequence(generate_annotated_fasta(input_fasta, annotations, verbosity, name),
                   format='fasta', into=output_fasta)


def generate_renamed_fasta(input_fasta, prefix):
    """For use with scaffolds files, merges together bins with fasta name added as a prefix to the file"""
    for seq in read_sequence(input_fasta, format='fasta'):
        seq.metadata['id'] = '%s_%s' % (prefix, seq.metadata['id'])
        yield seq


def rename_fasta(input_fasta, output_fasta, prefix):
    """See above"""
    write_sequence(generate_renamed_fasta(input_fasta, prefix), format='fasta', into=output_fasta)


# TODO: add annotations that don't end with '_id'
def annotate_gff(input_gff, output_gff, annotations, prefix=None):
    """Go through a gff and add a prefix to the scaffold and gene number for all ID's"""
    f = open(input_gff)
    o = open(output_gff, 'w')
    for line in f:
        line = line.strip()
        if not line.startswith('#'):
            # replace id with new name
            old_scaffold = line.split('\t')[0]
            match = re.search(r'ID=\d*_\d*;', line)
            gene_number = match.group().split('_')[-1][:-1]
            old_gene_name = '%s_%s' % (old_scaffold, gene_number)
            if prefix is not None:  # add prefix to line name and gene name if given
                line = '%s_%s' % (prefix, line)
                gene_name = '%s_%s' % (prefix, old_gene_name)
            else:
                gene_name = old_gene_name
            line = re.sub(r'ID=\d*_\d*;', 'ID=%s;' % gene_name, line)
            # get annotations to add from annotations file and add to end of line
            annotations_to_add = {strip_endings(i, ['_id']): annotations.loc[old_gene_name, i]
                                  for i in annotations.columns if i.endswith('_id')}
            database_information = ['Dbxref="%s:%s"' % (key.strip(), value.strip())
                                    for key, value in annotations_to_add.items()
                                    if not pd.isna(value) and value != '']
            if len(database_information) > 0:
                line += '%s;' % ';'.join(database_information)
        o.write('%s\n' % line)


def make_gbk_from_gff_and_fasta(gff_loc='genes.gff', fasta_loc='scaffolds.fna', faa_loc='genes.faa', output_gbk=None):
    # filter scaffolds out of fasta which are not in genes.gff
    gff_frame = pd.read_csv(gff_loc, sep='\t', comment='#', header=None)
    gff_scaffolds = set(gff_frame[0])
    capture_fasta = io.StringIO()
    write_sequence((i for i in read_sequence(fasta_loc, format='fasta') if i.metadata['id'] in gff_scaffolds),
                   into=capture_fasta, format='fasta')
    # scikit-bio can make a genbank for a concatenated gff and fasta file so make this first
    gff = open(gff_loc)
    aa_records = {i.metadata['id']: i for i in read_sequence(faa_loc, format='fasta')}
    # the gff with fasta format is the gff then ##FASTA then the fasta
    concat_gff = '%s\n##FASTA\n%s' % (gff.read(), capture_fasta.getvalue())

    # now we can only ready one record from the gff/fasta hybrid at a time
    # read a record at a time till end of the fasta
    genbank_records = ''
    # +1 because there is no \n> for the first line in the file and +1 because we are indexing starting at 1
    for i in range(1, capture_fasta.getvalue().count('\n>') + 1 + 1):
        seq = read_sequence(io.StringIO(concat_gff), format='gff3', into=Sequence, seq_num=i)
        seq.metadata['LOCUS'] = {'locus_name': seq.metadata['id'],
                                 'size': len(seq),
                                 'unit': 'bp',
                                 'mol_type': 'DNA',
                                 'shape': 'linear',
                                 'division': 'ENV',
                                 'date': time.strftime('%d-%b-%Y').upper()}
        seq_bounds = (seq.interval_metadata.lower_bound, seq.interval_metadata.upper_bound)
        for interval in seq.interval_metadata.query([seq_bounds]):
            interval.metadata['gene'] = interval.metadata['ID']
            if interval.metadata['ID'] in aa_records:
                interval.metadata['translation'] = aa_records[interval.metadata['ID']]
        # need to capture genbank output so we can combine into a multi-genbank file
        capture_print = io.StringIO()
        seq.write(capture_print, format='genbank')
        genbank_records += capture_print.getvalue()

    # if no output then return as string, otherwise write write to output location
    if output_gbk is None:
        return genbank_records
    else:
        open(output_gbk, 'w').write(genbank_records)


def get_dups(columns):
    keep = list()
    seen = list()
    for column in columns:
        if column in seen:
            keep.append(False)
        else:
            seen.append(column)
            keep.append(True)
    return keep


def run_trna_scan(fasta, tmp_dir, fasta_name, threads=10, verbose=True):
    """Run tRNAscan-SE on scaffolds and create a table of tRNAs as a separate output"""
    raw_trnas = path.join(tmp_dir, 'raw_trnas.txt')
    run_process(['tRNAscan-SE', '-G', '-o', raw_trnas, '--thread', str(threads), fasta], verbose=verbose)
    if path.isfile(raw_trnas) and stat(raw_trnas).st_size > 0:
        trna_frame = pd.read_csv(raw_trnas, sep='\t', skiprows=[0, 2])
        trna_frame.columns = [i.strip() for i in trna_frame.columns]
        # if begin.1 or end.1 are in trnas then drop, else drop the second begin or end
        if 'Begin.1' in trna_frame.columns:
            trna_frame = trna_frame.drop(['Begin.1'], axis=1)
        if 'End.1' in trna_frame.columns:
            trna_frame = trna_frame.drop(['End.1'], axis=1)
        trna_frame = trna_frame.loc[:, get_dups(trna_frame.columns)]
        trna_frame.insert(0, 'fasta', fasta_name)
        return trna_frame
    else:
        warnings.warn('No tRNAs were detected, no trnas.tsv file will be created.')
        return None


RAW_RRNA_COLUMNS = ['scaffold', 'tool_name', 'type', 'begin', 'end', 'e-value', 'strand', 'empty', 'note']
RRNA_COLUMNS = ['fasta', 'begin', 'end', 'strand', 'type', 'e-value', 'note']


def run_barrnap(fasta, fasta_name, threads=10, verbose=True):
    raw_rrna_str = run_process(['barrnap', '--threads', str(threads), fasta], capture_stdout=True, check=False,
                               verbose=verbose)
    raw_rrna_table = pd.read_csv(io.StringIO(raw_rrna_str), skiprows=1, sep='\t', header=None,
                                 names=RAW_RRNA_COLUMNS, index_col=0)
    rrna_table_rows = list()
    for gene, row in raw_rrna_table.iterrows():
        rrna_row_dict = {entry.split('=')[0]: entry.split('=')[1] for entry in row['note'].split(';')}
        rrna_table_rows.append([fasta_name, row.begin, row.end, row.strand, rrna_row_dict['Name'].replace('_', ' '),
                                row['e-value'], rrna_row_dict.get('note', '')])
    if len(raw_rrna_table) > 0:
        return pd.DataFrame(rrna_table_rows, index=raw_rrna_table.index, columns=RRNA_COLUMNS).reset_index()
    else:
        warnings.warn('No rRNAs were detected, no rrnas.tsv file will be created.')
        return None


def make_trnas_interval(scaffold, row, i):
    if row['Begin'] < row['End']:
        begin = row['Begin']
        end = row['End']
        strand = '+'
    else:
        begin = row['End']
        end = row['Begin']
        strand = '-'
    metadata = {'source': 'tRNAscan-SE', 'type': 'tRNA', 'score': row['Score'], 'strand': strand, 'phase': 0,
                'ID': '%s_tRNA_%s' % (scaffold, i), 'codon': row['Codon'], 'product': 'tRNA-%s' % row['Type']}
    if not pd.isna(row['Note']):
        metadata['Note'] = row['Note']
    return begin, end, metadata


def make_rrnas_interval(scaffold, row, i):
    metadata = {'source': 'barrnap', 'type': 'rRNA', 'score': row['e-value'], 'strand': row['strand'], 'phase': 0,
                'ID': '%s_rRNA_%s' % (scaffold, i), 'product': '%s ribosomal RNA' % row['type'].split()[0],
                'gene': row['type']}
    if not pd.isna(row['note']):
        metadata['Note'] = row['note']
    return row['begin'], row['end'], metadata


# TODO: make it take an input and output gff location and not overwrite
# TODO: for some reason 1 is getting added to intervals when added to gff
def add_intervals_to_gff(annotations_loc, gff_loc, len_dict, interval_function, groupby_column):
    # get fasta length dict so we can merge, I'd love to be able to get this from somewhere else
    annotation_frame = pd.read_csv(annotations_loc, sep='\t')
    # process trnas to intervals
    annotation_dict = dict()
    for scaffold, frame in annotation_frame.groupby(groupby_column):
        if type(scaffold) is not str:
            scaffold = str(scaffold)
        else:
            scaffold = scaffold.strip()
        im = IntervalMetadata(len_dict[scaffold])
        for i, (_, row) in enumerate(frame.iterrows()):
            i += 1
            begin, end, metadata = interval_function(scaffold, row, i)
            begin -= 1
            if begin < 0:
                begin = 0
                warnings.warn('Interval added to gff started less than zero, set to zero')
            im.add(bounds=[(begin, end)], metadata=metadata)
        annotation_dict[scaffold] = im
    # add trna intervals to gff
    gff = list(read_sequence(gff_loc, format='gff3'))
    with open(gff_loc, 'w') as f:
        for scaffold, gff_intervals in gff:
            gff_intervals = IntervalMetadata(len_dict[scaffold], gff_intervals)
            if scaffold in annotation_dict:
                gff_intervals.merge(annotation_dict[scaffold])
                gff_intervals.sort()
            f.write(gff_intervals.write(io.StringIO(), format='gff3', seq_id=scaffold).getvalue())


def do_blast_style_search(query_db, target_db, working_dir, db_handler, get_description, start_time,
                          db_name='database', bit_score_threshold=60, rbh_bit_score_threshold=350, threads=10,
                          verbose=False):
    """A convenience function to do a blast style reciprocal best hits search"""
    # Get kegg hits
    print('%s: Getting forward best hits from %s' % (str(datetime.now() - start_time), db_name))
    forward_hits = get_best_hits(query_db, target_db, working_dir, 'gene', db_name, bit_score_threshold,
                                 threads, verbose=verbose)
    if stat(forward_hits).st_size == 0:
        return pd.DataFrame()
    print('%s: Getting reverse best hits from %s' % (str(datetime.now() - start_time), db_name))
    reverse_hits = get_reciprocal_best_hits(query_db, target_db, working_dir, 'gene', db_name,
                                            bit_score_threshold, rbh_bit_score_threshold, threads, verbose=verbose)
    hits = process_reciprocal_best_hits(forward_hits, reverse_hits, db_name)
    print('%s: Getting descriptions of hits from %s' % (str(datetime.now() - start_time), db_name))
    if '%s_description' % db_name in db_handler.get_database_names():
        header_dict = db_handler.get_descriptions(hits['%s_hit' % db_name], '%s_description' % db_name)
    else:
        header_dict = multigrep(hits['%s_hit' % db_name], '%s_h' % target_db, '\x00', working_dir)
    hits = get_description(hits, header_dict)
    return hits


def count_motifs(gene_faa, motif='(C..CH)'):
    motif_count_dict = dict()
    for seq in read_sequence(gene_faa, format='fasta'):
        motif_count_dict[seq.metadata['id']] = len(list(seq.find_with_regex(motif)))
    return motif_count_dict


def strip_endings(text, suffixes: list):
    for suffix in suffixes:
        if text.endswith(suffix):
            text = text[:len(text) - len(suffix)]
    return text


def process_custom_dbs(custom_fasta_loc, custom_db_name, output_dir, threads=1, verbose=False):
    # if none is passed from argparse then set to tuple of len 0
    mkdir(output_dir)

    if custom_fasta_loc is None:
        custom_fasta_loc = ()
    if custom_db_name is None:
        custom_db_name = ()
    if len(custom_fasta_loc) != len(custom_db_name):
        raise ValueError('Lengths of custom db fasta list and custom db name list must be the same.')
    custom_dbs = {custom_db_name[i]: custom_fasta_loc[i] for i in range(len(custom_db_name))}
    custom_db_locs = dict()
    for db_name, db_loc in custom_dbs.items():
        custom_db_loc = path.join(output_dir, '%s.custom.mmsdb' % db_name)
        make_mmseqs_db(db_loc, custom_db_loc, threads=threads, verbose=verbose)
        custom_db_locs[db_name] = custom_db_loc
    return custom_db_locs


def process_custom_hmms(custom_hmm_loc, custom_hmm_name, verbose=False):
    if custom_hmm_loc is None:
        custom_hmm_loc = ()
    if custom_hmm_name is None:
        custom_hmm_name = ()
    if len(custom_hmm_loc) != len(custom_hmm_name):
        raise ValueError('Lengths of custom db hmm list and custom hmm db name list must be the same.')
    custom_hmm_locs = dict()
    for i in range(len(custom_hmm_name)):
        run_process(['hmmpress', '-f', custom_hmm_loc[i]], verbose=verbose)  # all are pressed just in case
        custom_hmm_locs[custom_hmm_name[i]] = custom_hmm_loc[i]
    return custom_hmm_locs


class Annotation:
    def __init__(self, name, scaffolds, genes_faa, genes_fna, gff, gbk, annotations, trnas, rrnas):
        # TODO: get abspath for every input file/dir
        # TODO: check that files exist
        self.name = name
        self.scaffolds_loc = scaffolds
        self.genes_faa_loc = genes_faa
        self.genes_fna_loc = genes_fna
        self.gff_loc = gff
        self.gbk_loc = gbk
        self.annotations_loc = annotations
        self.trnas_loc = trnas
        self.rrnas_loc = rrnas

    def get_annotations(self):
        return pd.read_csv(self.annotations_loc, index_col=0, sep='\t')

    def get_trnas(self):
        return pd.read_csv(self.trnas_loc, sep='\t')

    def get_rrnas(self):
        return pd.read_csv(self.rrnas_loc, sep='\t')


def annotate_orfs(gene_faa, db_handler, tmp_dir, start_time, custom_db_locs=(), custom_hmm_locs=(),
                  bit_score_threshold=60, rbh_bit_score_threshold=350, kofam_use_dbcan2_thresholds=False, threads=10,
                  verbose=False):
    # run reciprocal best hits searches
    print('%s: Turning genes from prodigal to mmseqs2 db' % str(datetime.now() - start_time))
    query_db = path.join(tmp_dir, 'gene.mmsdb')
    make_mmseqs_db(gene_faa, query_db, create_index=True, threads=threads, verbose=verbose)

    annotation_list = list()

    # Get kegg hits
    if db_handler.db_locs.get('kegg') is not None:
        annotation_list.append(do_blast_style_search(query_db, db_handler.db_locs['kegg'], tmp_dir,
                                                     db_handler, get_kegg_description, start_time,
                                                     'kegg', bit_score_threshold, rbh_bit_score_threshold, threads,
                                                     verbose))
    elif db_handler.db_locs.get('kofam') is not None and db_handler.db_locs.get('kofam_ko_list') is not None:
        print('%s: Getting hits from kofam' % str(datetime.now() - start_time))
<<<<<<< HEAD
        annotation_list.append(run_hmmscan(genes_faa=gene_faa, db_loc=db_locs['kofam'],
                                           db_name='kofam',
                                           output_loc=tmp_dir, #check_impliments
                                           threads=threads, #check_impliments
                                           verbose=verbose,
                                           formater=partial(
                                               kofam_hmmscan_formater,
                                               info_db_path=db_locs['kofam_ko_list'],
                                               top_hit=True,
                                               use_dbcan2_thresholds=kofam_use_dbcan2_thresholds
                                           )))
        annotation_list[-1].to_csv("/home/projects/DRAM/scratch_space_rory/nov19_custom_hmm/function_tests/example_out/kofam_small.csv")
=======
        annotation_list.append(run_hmmscan_kofam(gene_faa, db_handler.db_locs['kofam'], tmp_dir,
                                                 pd.read_csv(db_handler.db_locs['kofam_ko_list'], sep='\t',
                                                             index_col=0),
                                                 use_dbcan2_thresholds=kofam_use_dbcan2_thresholds, threads=threads,
                                                 verbose=verbose))
>>>>>>> ae5c2589
    else:
        warnings.warn('No KEGG source provided so distillation will be of limited use.')



    # Get uniref hits
    if db_handler.db_locs.get('uniref') is not None:
        annotation_list.append(do_blast_style_search(query_db, db_handler.db_locs['uniref'], tmp_dir,
                                                     db_handler, get_uniref_description,
                                                     start_time, 'uniref', bit_score_threshold,
                                                     rbh_bit_score_threshold, threads, verbose))

    # Get viral hits
    if db_handler.db_locs.get('viral') is not None:
        get_viral_description = partial(get_basic_description, db_name='viral')
        annotation_list.append(do_blast_style_search(query_db, db_handler.db_locs['viral'], tmp_dir,
                                                     db_handler, get_viral_description,
                                                     start_time, 'viral', bit_score_threshold,
                                                     rbh_bit_score_threshold, threads, verbose))

    # Get peptidase hits
    if db_handler.db_locs.get('peptidase') is not None:
        annotation_list.append(do_blast_style_search(query_db, db_handler.db_locs['peptidase'], tmp_dir,
                                                     db_handler, get_peptidase_description,
                                                     start_time, 'peptidase', bit_score_threshold,
                                                     rbh_bit_score_threshold, threads, verbose))

    # Get pfam hits
    if db_handler.db_locs.get('pfam') is not None:
        print('%s: Getting hits from pfam' % str(datetime.now() - start_time))
        annotation_list.append(run_mmseqs_profile_search(query_db, db_handler.db_locs['pfam'], tmp_dir,
                                                         output_prefix='pfam', db_handler=db_handler, threads=threads,
                                                         verbose=verbose))

    # use hmmer to detect cazy ids using dbCAN
    if db_handler.db_locs.get('dbcan') is not None:
        print('%s: Getting hits from dbCAN' % str(datetime.now() - start_time))
<<<<<<< HEAD
        annotation_list.append(run_hmmscan(genes_faa=gene_faa,
                                           db_loc=db_locs['dbcan'],
                                           db_name='cazy',
                                           output_loc=tmp_dir,
                                           threads=threads,
                                           formater=partial(
                                               dbcan_hmmscan_formater,
                                               db_name='cazy',
                                               db_handler=db_handler
                                           )))
        annotation_list[-1].to_csv("/home/projects/DRAM/scratch_space_rory/nov19_custom_hmm/function_tests/example_out/dbcan_small.csv")
=======
        annotation_list.append(run_hmmscan_dbcan(gene_faa, db_handler.db_locs['dbcan'], tmp_dir, threads,
                                                 db_handler=db_handler, verbose=verbose))
>>>>>>> ae5c2589

    # use hmmer to detect vogdbs
    if db_handler.db_locs.get('vogdb') is not None:
        print('%s: Getting hits from VOGDB' % str(datetime.now() - start_time))
<<<<<<< HEAD
        annotation_list.append(run_hmmscan(genes_faa=gene_faa,
                                           db_loc=db_locs['vogdb'],
                                           db_name='vogdb',
                                           threads=threads,
                                           output_loc=tmp_dir,
                                           formater=partial(
                                               vogdb_hmmscan_formater,
                                               db_name='vogdb',
                                               db_handler=db_handler
                                           )))
        annotation_list[-1].to_csv("/home/projects/DRAM/scratch_space_rory/nov19_custom_hmm/function_tests/example_out/vogdb_small.csv")
=======
        annotation_list.append(run_hmmscan_vogdb(gene_faa, db_handler.db_locs['vogdb'], tmp_dir, threads,
                                                 db_handler=db_handler, verbose=verbose))
>>>>>>> ae5c2589

    for db_name, db_loc in custom_db_locs.items():
        print('%s: Getting hits from %s' % (str(datetime.now() - start_time), db_name))
        get_custom_description = partial(get_basic_description, db_name=db_name)
        annotation_list.append(do_blast_style_search(query_db, db_loc, tmp_dir, db_handler,
                                                     get_custom_description, start_time, db_name,
                                                     bit_score_threshold, rbh_bit_score_threshold, threads,
                                                     verbose))

    # get hits to hmm style custom databases
    for hmm_name, hmm_loc in custom_hmm_locs.items():
        # TODO: build this code
        annotation_list.append(run_hmmscan(genes_faa=gene_faa,
                                           db_loc=hmm_loc,
                                           db_name=hmm_name,
                                           threads=threads,
                                           output_loc=tmp_dir,
                                           formater=partial(
                                               genaric_hmmscan_formater,
                                               db_name=hmm_name,
                                               top_hit=True,
                                               db_handler=None,
                                               use_hmmer_thresholds=True
                                           )))
    # hmm_name='c1'
    # hmm_loc='/home/projects/DRAM/scratch_space_rory/nov19_custom_hmm/test_hmms/dzr.hmm'
    # hmm_loc='/home/projects/DRAM/scratch_space_rory/nov19_custom_hmm/test_hmms/fcr.hmm'
    # annotation_list.append(
    # run_hmmscan(genes_faa='/home/projects/DRAM/scratch_space_rory/oct11_frag_warning/test_run/DRAM_large_salmonella_fix_out/genes.faa', db_loc=hmm_loc, db_name=hmm_name, threads=threads, output_loc=tmp_dir, formater=partial( genaric_hmmscan_formater, db_name=hmm_name, db_handler=db_handler))
    # )
    # good= run_hmmscan(genes_faa='/home/projects/DRAM/scratch_space_rory/oct11_frag_warning/test_run/DRAM_large_salmonella_fix_out/genes.faa', db_loc=hmm_loc, db_name=hmm_name, threads=threads, output_loc=tmp_dir, formater=lambda x: x)
    # get hits to blast style custom databases

    # heme regulatory motif count
    annotation_list.append(pd.Series(count_motifs(gene_faa, '(C..CH)'), name='heme_regulatory_motif_count'))

    # merge dataframes
    print('%s: Merging ORF annotations' % str(datetime.now() - start_time))
    annotations = pd.concat(annotation_list, axis=1, sort=False)

    # get scaffold data and assign grades
    grades = assign_grades(annotations)
    annotations = pd.concat([grades, annotations], axis=1, sort=False)
    return annotations


def annotate_fasta(fasta_loc, fasta_name, output_dir, db_handler, min_contig_size=5000, prodigal_mode='meta',
                   trans_table='11', custom_db_locs=(), custom_hmm_locs=(), bit_score_threshold=60,
                   rbh_bit_score_threshold=350, kofam_use_dbcan2_thresholds=False, skip_trnascan=False,
                   start_time=datetime.now(), threads=1, rename_bins=True, keep_tmp_dir=False, verbose=False):
    """Annotated a single multifasta file, all file based outputs will be in output_dir"""
    # make temporary directory
    tmp_dir = path.join(output_dir, 'tmp')
    mkdir(tmp_dir)

    # filter input fasta
    filtered_fasta = path.join(tmp_dir, 'filtered_fasta.fa')
    filter_fasta(fasta_loc, min_contig_size, filtered_fasta)

    if stat(filtered_fasta).st_size == 0:
        warnings.warn('No sequences were longer than min_contig_size')
        return None

    # predict ORFs with prodigal
    # TODO: handle when prodigal returns no genes
    gene_gff, gene_fna, gene_faa = run_prodigal(filtered_fasta, tmp_dir, mode=prodigal_mode, trans_table=trans_table,
                                                verbose=verbose)

    # annotate ORFs
    annotations = annotate_orfs(gene_faa, db_handler, tmp_dir, start_time, custom_db_locs, custom_hmm_locs,
                                bit_score_threshold, rbh_bit_score_threshold, kofam_use_dbcan2_thresholds, threads,
                                verbose)
    annotations = pd.concat([get_gene_data(gene_faa), annotations], axis=1, sort=False)

    renamed_scaffolds = path.join(output_dir, 'scaffolds.annotated.fa')
    if rename_bins:
        # rename scaffolds to match prodigal names
        prefix = fasta_name
        rename_fasta(filtered_fasta, renamed_scaffolds, prefix=prefix)
    else:
        prefix = None
        copy2(filtered_fasta, renamed_scaffolds)

    # generate fna and faa output files with annotations
    annotated_fna = path.join(output_dir, 'genes.annotated.fna')
    create_annotated_fasta(gene_fna, annotations, annotated_fna, name=prefix)
    annotated_faa = path.join(output_dir, 'genes.annotated.faa')
    create_annotated_fasta(gene_faa, annotations, annotated_faa, name=prefix)

    # rename gff entries to match prodigal names
    renamed_gffs = path.join(output_dir, 'genes.annotated.gff')
    annotate_gff(gene_gff, renamed_gffs, annotations, prefix=prefix)

    # add fasta name to frame and index, append to list
    annotations.insert(0, 'fasta', fasta_name)
    if rename_bins:
        annotations.index = annotations.fasta + '_' + annotations.index
    annotations_loc = path.join(output_dir, 'annotations.tsv')
    annotations.to_csv(annotations_loc, sep='\t')

    # get tRNAs and rRNAs
    len_dict = {i.metadata['id']: len(i) for i in read_sequence(renamed_scaffolds, format='fasta')}
    if not skip_trnascan:
        trna_table = run_trna_scan(renamed_scaffolds, tmp_dir, fasta_name, threads=threads, verbose=verbose)
        if trna_table is not None:
            trna_loc = path.join(output_dir, 'trnas.tsv')
            trna_table.to_csv(trna_loc, sep='\t', index=False)
            add_intervals_to_gff(trna_loc, renamed_gffs, len_dict, make_trnas_interval, 'Name')
        else:
            trna_loc = None
    else:
        trna_loc = None

    rrna_table = run_barrnap(renamed_scaffolds, fasta_name, threads=threads, verbose=verbose)
    if rrna_table is not None:
        rrna_loc = path.join(output_dir, 'rrnas.tsv')
        rrna_table.to_csv(rrna_loc, sep='\t', index=False)
        add_intervals_to_gff(rrna_loc, renamed_gffs, len_dict, make_rrnas_interval, 'scaffold')
    else:
        rrna_loc = None

    # make genbank file
    current_gbk = path.join(output_dir, '%s.gbk' % fasta_name)
    make_gbk_from_gff_and_fasta(renamed_gffs, renamed_scaffolds, annotated_faa, current_gbk)

    if not keep_tmp_dir:
        rmtree(tmp_dir)

    return Annotation(name=fasta_name, scaffolds=renamed_scaffolds, genes_faa=annotated_faa, genes_fna=annotated_fna,
                      gff=renamed_gffs, gbk=current_gbk, annotations=annotations_loc, trnas=trna_loc, rrnas=rrna_loc)


def get_fasta_name(fasta_loc):
    return path.splitext(path.basename(remove_suffix(fasta_loc, '.gz')))[0]


def annotate_fastas(fasta_locs, output_dir, db_handler, min_contig_size=5000, prodigal_mode='meta', trans_table='11',
                    bit_score_threshold=60, rbh_bit_score_threshold=350, custom_db_name=(), custom_fasta_loc=(),
                    custom_hmm_name=(), custom_hmm_loc=(), kofam_use_dbcan2_thresholds=False, skip_trnascan=False,
                    rename_bins=True, keep_tmp_dir=True, start_time=datetime.now(), threads=10, verbose=True):
    # check for no conflicting options/configurations
    tmp_dir = path.join(output_dir, 'working_dir')
    mkdir(tmp_dir)

    # setup custom databases to be searched
    custom_db_locs = process_custom_dbs(custom_fasta_loc, custom_db_name, path.join(tmp_dir, 'custom_dbs'), threads,
                                        verbose)
    custom_hmm_locs = process_custom_hmms(custom_hmm_loc, custom_hmm_name)
    print('%s: Retrieved database locations and descriptions' % (str(datetime.now() - start_time)))

    # iterate over list of fastas and annotate each individually
    annotations_list = list()
    for fasta_loc in fasta_locs:
        # get name of file e.g. /home/shaffemi/my_genome.fa -> my_genome
        fasta_name = get_fasta_name(fasta_loc)
        print('%s: Annotating %s' % (str(datetime.now() - start_time), fasta_name))
        fasta_dir = path.join(tmp_dir, fasta_name)
        mkdir(fasta_dir)
        annotations_list.append(
            annotate_fasta(fasta_loc, fasta_name, fasta_dir, db_handler, min_contig_size, prodigal_mode, trans_table,
                           custom_db_locs, custom_hmm_locs, bit_score_threshold, rbh_bit_score_threshold,
                           kofam_use_dbcan2_thresholds, skip_trnascan, start_time, threads, rename_bins, keep_tmp_dir,
                           verbose))
    print('%s: Annotations complete, processing annotations' % str(datetime.now() - start_time))

    all_annotations = merge_annotations(annotations_list, output_dir)

    # clean up
    if not keep_tmp_dir:
        rmtree(tmp_dir)
    return all_annotations


def annotate_bins_cmd(input_fasta, output_dir='.', min_contig_size=5000, prodigal_mode='meta', trans_table='11',
                      bit_score_threshold=60, rbh_bit_score_threshold=350, custom_db_name=(), custom_fasta_loc=(),
                      custom_hmm_name=(), custom_hmm_loc=(), use_uniref=False, use_vogdb=False,
                      kofam_use_dbcan2_thresholds=False, skip_trnascan=False, gtdb_taxonomy=(), checkm_quality=(),
                      keep_tmp_dir=True, low_mem_mode=False, threads=10, verbose=True):
    fasta_locs = [j for i in input_fasta for j in glob(i)]
    if len(fasta_locs) == 0:
        raise ValueError('Given fasta locations return no paths: %s' % input_fasta)
    fasta_names = [get_fasta_name(i) for i in fasta_locs]
    if len(fasta_names) != len(set(fasta_names)):
        raise ValueError('Genome file names must be unique. At least one name appears twice in this search.')
    print('%s fastas found' % len(fasta_locs))
    rename_bins = True
    annotate_bins(list(set(fasta_locs)), output_dir, min_contig_size, prodigal_mode, trans_table, bit_score_threshold,
                  rbh_bit_score_threshold, custom_db_name, custom_fasta_loc, custom_hmm_name, custom_hmm_loc,
                  use_uniref, use_vogdb, kofam_use_dbcan2_thresholds, skip_trnascan, gtdb_taxonomy, checkm_quality,
                  rename_bins, keep_tmp_dir, low_mem_mode, threads, verbose)


# TODO: Add force flag to remove output dir if it already exists
# TODO: Add continute flag to continue if output directory already exists
# TODO: make fasta loc either a string or list to remove annotate_bins_cmd and annotate_called_genes_cmd?
def annotate_bins(fasta_locs, output_dir='.', min_contig_size=2500, prodigal_mode='meta', trans_table='11',
                  bit_score_threshold=60, rbh_bit_score_threshold=350, custom_db_name=(), custom_fasta_loc=(),
                  custom_hmm_name=(), custom_hmm_loc=(), use_uniref=False, use_vogdb=False,
                  kofam_use_dbcan2_thresholds=False, skip_trnascan=False, gtdb_taxonomy=(), checkm_quality=(),
                  rename_bins=True, keep_tmp_dir=True, low_mem_mode=False, threads=10, verbose=True):
    # set up
    start_time = datetime.now()
    print('%s: Annotation started' % str(datetime.now()))

    # check inputs
    prodigal_modes = ['train', 'meta', 'single']
    if prodigal_mode not in prodigal_modes:
        raise ValueError('Prodigal mode must be one of %s.' % ', '.join(prodigal_modes))
    elif prodigal_mode in ['normal', 'single']:
        warnings.warn('When running prodigal in single mode your bins must have long contigs (average length >3 Kbp), '
                      'be long enough (total length > 500 Kbp) and have very low contamination in order for prodigal '
                      'training to work well.')

    # prodigal_trans_tables = ['auto'] + [str(i) for i in range(1, 26)]
    prodigal_trans_tables = [str(i) for i in range(1, 26)]
    if trans_table not in prodigal_trans_tables:
        # raise ValueError('Prodigal translation table must be 1-25 or auto')
        raise ValueError('Prodigal translation table must be 1-25')

    # get database locations
    db_handler = DatabaseHandler()
    db_handler.filter_db_locs(low_mem_mode, use_uniref, use_vogdb, master_list=MAG_DBS_TO_ANNOTATE)

    mkdir(output_dir)

    all_annotations = annotate_fastas(fasta_locs, output_dir, db_handler, min_contig_size, prodigal_mode, trans_table,
                                      bit_score_threshold, rbh_bit_score_threshold, custom_db_name, custom_fasta_loc,
                                      custom_hmm_name, custom_hmm_loc, kofam_use_dbcan2_thresholds, skip_trnascan,
                                      rename_bins, keep_tmp_dir, start_time, threads, verbose)
    # if given add taxonomy information
    if len(gtdb_taxonomy) > 0:
        gtdb_taxonomy = pd.concat([pd.read_csv(i, sep='\t', index_col=0) for i in gtdb_taxonomy])
        taxonomy = list()
        taxonomy_missing_bins = list()
        for i in all_annotations.fasta:
            # add taxonomy
            if i in gtdb_taxonomy.index:
                taxonomy.append(gtdb_taxonomy.loc[i, 'classification'])
            else:
                taxonomy.append(i)
                taxonomy_missing_bins.append(i)
        for i in set(taxonomy_missing_bins):
            warnings.warn('Bin %s was not found in taxonomy file, replaced with bin name.' % i)
        all_annotations['bin_taxonomy'] = taxonomy
    # if given add quality information
    if len(checkm_quality) > 0:
        checkm_quality = pd.concat([pd.read_csv(i, sep='\t', index_col=0) for i in checkm_quality])
        checkm_quality.index = [strip_endings(i, ['.fa', '.fasta', '.fna']) for i in checkm_quality.index]

        completeness = list()
        contamination = list()
        quality_missing_bins = list()
        for i in all_annotations.fasta:
            # add completeness and contamination
            if i in checkm_quality.index:
                completeness.append(checkm_quality.loc[i, 'Completeness'])
                contamination.append(checkm_quality.loc[i, 'Contamination'])
            else:
                completeness.append(0)
                contamination.append(100)
                quality_missing_bins.append(i)
            for j in set(quality_missing_bins):
                warnings.warn('Bin %s was not found in quality file, '
                              'replaced with completeness 0 and contamination 100.' % j)
        all_annotations['bin_completeness'] = completeness
        all_annotations['bin_contamination'] = contamination
    all_annotations.to_csv(path.join(output_dir, 'annotations.tsv'), sep='\t')

    print("%s: Completed annotations" % str(datetime.now() - start_time))


def annotate_called_genes_cmd(input_faa, output_dir='.', bit_score_threshold=60, rbh_bit_score_threshold=350,
                              custom_db_name=(), custom_fasta_loc=(), custom_hmm_loc=(), custom_hmm_name=(),
                              use_uniref=False, use_vogdb=False, kofam_use_dbcan2_thresholds=False, rename_genes=True,
                              keep_tmp_dir=True, low_mem_mode=False, threads=10, verbose=True):
    fasta_locs = glob(input_faa)
    if len(fasta_locs) == 0:
        raise ValueError('Given fasta locations returns no paths: %s' % input_faa)
    print('%s fastas found' % len(fasta_locs))
    annotate_called_genes(fasta_locs, output_dir, bit_score_threshold, rbh_bit_score_threshold, custom_db_name,
                          custom_fasta_loc, custom_hmm_loc, custom_hmm_name, use_uniref, use_vogdb,
                          kofam_use_dbcan2_thresholds, rename_genes, keep_tmp_dir, low_mem_mode, threads, verbose)


def annotate_called_genes(fasta_locs, output_dir='.', bit_score_threshold=60, rbh_bit_score_threshold=350,
                          custom_db_name=(), custom_fasta_loc=(), custom_hmm_loc=(), custom_hmm_name=(),
                          use_uniref=False, use_vogdb=False, kofam_use_dbcan2_thresholds=False, rename_genes=True,
                          keep_tmp_dir=True, low_mem_mode=False, threads=10, verbose=True):
    # set up
    start_time = datetime.now()
    print('%s: Annotation started' % str(datetime.now()))

    # get database locations
    db_handler = DatabaseHandler()
    db_handler.filter_db_locs(low_mem_mode, use_uniref, use_vogdb, master_list=MAG_DBS_TO_ANNOTATE)

    mkdir(output_dir)
    tmp_dir = path.join(output_dir, 'working_dir')
    mkdir(tmp_dir)

    # setup custom databases to be searched
    custom_db_locs = process_custom_dbs(custom_fasta_loc, custom_db_name, path.join(tmp_dir, 'custom_dbs'), threads,
                                        verbose)
    custom_hmm_locs = process_custom_hmms(custom_hmm_loc, custom_hmm_name)
    print('%s: Retrieved database locations and descriptions' % (str(datetime.now() - start_time)))

    # annotate
    annotation_locs = list()
    faa_locs = list()
    for fasta_loc in fasta_locs:
        # set up
        fasta_name = get_fasta_name(fasta_loc)
        fasta_dir = path.join(tmp_dir, fasta_name)
        mkdir(fasta_dir)

        # annotate
        annotations = annotate_orfs(fasta_loc, db_handler, fasta_dir, start_time, custom_db_locs, custom_hmm_locs,
                                    bit_score_threshold, rbh_bit_score_threshold, kofam_use_dbcan2_thresholds, threads,
                                    verbose)

        annotated_faa = path.join(fasta_dir, 'genes.faa')
        create_annotated_fasta(fasta_loc, annotations, annotated_faa, name=fasta_name)
        faa_locs.append(annotated_faa)

        # add fasta name to frame and index, write file
        annotations.insert(0, 'fasta', fasta_name)
        if rename_genes:
            annotations.index = annotations.fasta + '_' + annotations.index
        annotation_loc = path.join(fasta_dir, 'annotations.tsv')
        annotations.to_csv(annotation_loc, sep='\t')
        annotation_locs.append(annotation_loc)

    # merge
    all_annotations = pd.concat([pd.read_csv(i, sep='\t', index_col=0) for i in annotation_locs], sort=False)
    all_annotations = all_annotations.sort_values('fasta')
    all_annotations.to_csv(path.join(output_dir, 'annotations.tsv'), sep='\t')
    merge_files(faa_locs, path.join(output_dir, 'genes.faa'))

    # clean up
    if not keep_tmp_dir:
        rmtree(tmp_dir)

    print("%s: Completed annotations" % str(datetime.now() - start_time))


def merge_annotations(annotations_list, output_dir, write_annotations=False):
    # merge annotation dicts
    all_annotations = pd.concat([i.get_annotations() for i in annotations_list if i is not None], sort=False)
    all_annotations = all_annotations.sort_values(['fasta', 'scaffold', 'gene_position'])

    # merge gene files
    merge_files([i.genes_fna_loc for i in annotations_list if i is not None], path.join(output_dir, 'genes.fna'))
    merge_files([i.genes_faa_loc for i in annotations_list if i is not None], path.join(output_dir, 'genes.faa'))
    merge_files([i.scaffolds_loc for i in annotations_list if i is not None], path.join(output_dir, 'scaffolds.fna'))
    merge_files([i.gff_loc for i in annotations_list if i is not None], path.join(output_dir, 'genes.gff'), True)
    trnas_locs = [i.trnas_loc for i in annotations_list if i is not None if i.trnas_loc is not None]
    if len(trnas_locs) > 0:
        merge_files(trnas_locs, path.join(output_dir, 'trnas.tsv'), True)
    rrnas_locs = [i.rrnas_loc for i in annotations_list if i is not None if i.rrnas_loc is not None]
    if len(rrnas_locs) > 0:
        merge_files(rrnas_locs, path.join(output_dir, 'rrnas.tsv'), True)

    # make output gbk dir
    gbk_dir = path.join(output_dir, 'genbank')
    mkdir(gbk_dir)
    for anno in annotations_list:
        if anno is not None:
            # TODO: make annotate_fasta generate a genbank dir and then copy it's contents, get rid of Annotation.name
            if path.isfile(anno.gbk_loc):
                copy2(anno.gbk_loc, path.join(gbk_dir, '%s.gbk' % anno.name))
            else:
                for gbk_loc in glob(path.join(anno.gbk_loc, '*.gbk')):
                    copy2(gbk_loc, gbk_dir)
    if write_annotations:
        all_annotations.to_csv(path.join(output_dir, 'annotations.tsv'), sep='\t')
    else:
        return all_annotations


def merge_annotations_cmd(input_dirs, output_dir):
    # make Annotation objects per directory
    annotations_list = list()
    for i, annotation_dir in enumerate(glob(input_dirs)):
        name = 'annotation_%s' % i
        scaffolds = path.join(annotation_dir, 'scaffolds.fna')
        genes_faa = path.join(annotation_dir, 'genes.faa')
        genes_fna = path.join(annotation_dir, 'genes.fna')
        gff = path.join(annotation_dir, 'genes.gff')
        gbk = path.join(annotation_dir, 'genbank')
        annotations = path.join(annotation_dir, 'annotations.tsv')
        trnas = path.join(annotation_dir, 'trnas.tsv')
        if not path.isfile(trnas):
            warnings.warn("No trnas.tsv file found in directory %s" % annotation_dir)
            trnas = None
        rrnas = path.join(annotation_dir, 'rrnas.tsv')
        if not path.isfile(rrnas):
            warnings.warn("No rrnas.tsv file found in directory %s" % annotation_dir)
            rrnas = None
        annotations_list.append(Annotation(name=name, scaffolds=scaffolds, genes_faa=genes_faa, genes_fna=genes_fna,
                                           gff=gff, gbk=gbk, annotations=annotations, trnas=trnas, rrnas=rrnas))
    # run merge_annotations
    mkdir(output_dir)
    merge_annotations(annotations_list, output_dir, write_annotations=True)


<|MERGE_RESOLUTION|>--- conflicted
+++ resolved
@@ -768,7 +768,6 @@
                                                      verbose))
     elif db_handler.db_locs.get('kofam') is not None and db_handler.db_locs.get('kofam_ko_list') is not None:
         print('%s: Getting hits from kofam' % str(datetime.now() - start_time))
-<<<<<<< HEAD
         annotation_list.append(run_hmmscan(genes_faa=gene_faa, db_loc=db_locs['kofam'],
                                            db_name='kofam',
                                            output_loc=tmp_dir, #check_impliments
@@ -780,18 +779,8 @@
                                                top_hit=True,
                                                use_dbcan2_thresholds=kofam_use_dbcan2_thresholds
                                            )))
-        annotation_list[-1].to_csv("/home/projects/DRAM/scratch_space_rory/nov19_custom_hmm/function_tests/example_out/kofam_small.csv")
-=======
-        annotation_list.append(run_hmmscan_kofam(gene_faa, db_handler.db_locs['kofam'], tmp_dir,
-                                                 pd.read_csv(db_handler.db_locs['kofam_ko_list'], sep='\t',
-                                                             index_col=0),
-                                                 use_dbcan2_thresholds=kofam_use_dbcan2_thresholds, threads=threads,
-                                                 verbose=verbose))
->>>>>>> ae5c2589
     else:
         warnings.warn('No KEGG source provided so distillation will be of limited use.')
-
-
 
     # Get uniref hits
     if db_handler.db_locs.get('uniref') is not None:
@@ -825,7 +814,6 @@
     # use hmmer to detect cazy ids using dbCAN
     if db_handler.db_locs.get('dbcan') is not None:
         print('%s: Getting hits from dbCAN' % str(datetime.now() - start_time))
-<<<<<<< HEAD
         annotation_list.append(run_hmmscan(genes_faa=gene_faa,
                                            db_loc=db_locs['dbcan'],
                                            db_name='cazy',
@@ -836,16 +824,10 @@
                                                db_name='cazy',
                                                db_handler=db_handler
                                            )))
-        annotation_list[-1].to_csv("/home/projects/DRAM/scratch_space_rory/nov19_custom_hmm/function_tests/example_out/dbcan_small.csv")
-=======
-        annotation_list.append(run_hmmscan_dbcan(gene_faa, db_handler.db_locs['dbcan'], tmp_dir, threads,
-                                                 db_handler=db_handler, verbose=verbose))
->>>>>>> ae5c2589
 
     # use hmmer to detect vogdbs
     if db_handler.db_locs.get('vogdb') is not None:
         print('%s: Getting hits from VOGDB' % str(datetime.now() - start_time))
-<<<<<<< HEAD
         annotation_list.append(run_hmmscan(genes_faa=gene_faa,
                                            db_loc=db_locs['vogdb'],
                                            db_name='vogdb',
@@ -856,11 +838,6 @@
                                                db_name='vogdb',
                                                db_handler=db_handler
                                            )))
-        annotation_list[-1].to_csv("/home/projects/DRAM/scratch_space_rory/nov19_custom_hmm/function_tests/example_out/vogdb_small.csv")
-=======
-        annotation_list.append(run_hmmscan_vogdb(gene_faa, db_handler.db_locs['vogdb'], tmp_dir, threads,
-                                                 db_handler=db_handler, verbose=verbose))
->>>>>>> ae5c2589
 
     for db_name, db_loc in custom_db_locs.items():
         print('%s: Getting hits from %s' % (str(datetime.now() - start_time), db_name))
@@ -885,14 +862,6 @@
                                                db_handler=None,
                                                use_hmmer_thresholds=True
                                            )))
-    # hmm_name='c1'
-    # hmm_loc='/home/projects/DRAM/scratch_space_rory/nov19_custom_hmm/test_hmms/dzr.hmm'
-    # hmm_loc='/home/projects/DRAM/scratch_space_rory/nov19_custom_hmm/test_hmms/fcr.hmm'
-    # annotation_list.append(
-    # run_hmmscan(genes_faa='/home/projects/DRAM/scratch_space_rory/oct11_frag_warning/test_run/DRAM_large_salmonella_fix_out/genes.faa', db_loc=hmm_loc, db_name=hmm_name, threads=threads, output_loc=tmp_dir, formater=partial( genaric_hmmscan_formater, db_name=hmm_name, db_handler=db_handler))
-    # )
-    # good= run_hmmscan(genes_faa='/home/projects/DRAM/scratch_space_rory/oct11_frag_warning/test_run/DRAM_large_salmonella_fix_out/genes.faa', db_loc=hmm_loc, db_name=hmm_name, threads=threads, output_loc=tmp_dir, formater=lambda x: x)
-    # get hits to blast style custom databases
 
     # heme regulatory motif count
     annotation_list.append(pd.Series(count_motifs(gene_faa, '(C..CH)'), name='heme_regulatory_motif_count'))
@@ -1263,6 +1232,4 @@
                                            gff=gff, gbk=gbk, annotations=annotations, trnas=trnas, rrnas=rrnas))
     # run merge_annotations
     mkdir(output_dir)
-    merge_annotations(annotations_list, output_dir, write_annotations=True)
-
-
+    merge_annotations(annotations_list, output_dir, write_annotations=True)