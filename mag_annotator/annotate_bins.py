from skbio.io import read as read_sequence
from skbio.io import write as write_sequence
from skbio import Sequence
from skbio.metadata import IntervalMetadata
from os import path, mkdir, stat
from shutil import rmtree, copy2
import pandas as pd
from datetime import datetime
import re
from glob import glob
import warnings
from functools import partial
import io
import time

from mag_annotator.utils import run_process, make_mmseqs_db, merge_files, get_database_locs, multigrep
from mag_annotator.database_handler import DatabaseHandler

# TODO: add ability to take into account multiple best hits as in old_code.py
# TODO: add real logging
# TODO: add silent mode
# TODO: add abx resistance genes
# TODO: add skip uniref90 flag
# TODO: in annotated gene faa checkout out ko id for actual kegg gene id
# TODO: fix GBKs

BOUTFMT6_COLUMNS = ['qId', 'tId', 'seqIdentity', 'alnLen', 'mismatchCnt', 'gapOpenCnt', 'qStart', 'qEnd', 'tStart',
                    'tEnd', 'eVal', 'bitScore']
HMMSCAN_ALL_COLUMNS = ['query_id', 'query_ascession', 'query_length', 'target_id', 'target_ascession', 'target_length',
                       'full_evalue', 'full_score', 'full_bias', 'domain_number', 'domain_count', 'domain_cevalue',
                       'domain_ievalue', 'domain_score', 'domain_bias', 'target_start', 'target_end', 'alignment_start',
                       'alignment_end', 'query_start', 'query_end', 'accuracy', 'description']
HMMSCAN_COLUMN_TYPES = [str, str, int, str, str, int, float, float, float, int, int, float, float, float, float, int,
                        int, int, int, int, int, float, str]
MAG_DBS_TO_ANNOTATE = ['kegg', 'kofam', 'kofam_ko_list', 'uniref', 'peptidase', 'pfam', 'dbcan', 'vogdb']


def filter_fasta(fasta_loc, min_len=5000, output_loc=None):
    """Removes sequences shorter than a set minimum from fasta files, outputs an object or to a file"""
    kept_seqs = (seq for seq in read_sequence(fasta_loc, format='fasta') if len(seq) > min_len)
    if output_loc is None:
        return list(kept_seqs)
    else:
        write_sequence(kept_seqs, format='fasta', into=output_loc)


def run_prodigal(fasta_loc, output_dir, verbose=False):
    """Runs the prodigal gene caller on a given fasta file, outputs resulting files to given directory"""
    output_gff = path.join(output_dir, 'genes.gff')
    output_fna = path.join(output_dir, 'genes.fna')
    output_faa = path.join(output_dir, 'genes.faa')

    run_process(['prodigal', '-i', fasta_loc, '-p', 'meta', '-f', 'gff', '-o', output_gff, '-a', output_faa, '-d',
                 output_fna], verbose=verbose)
    return output_gff, output_fna, output_faa


def get_best_hits(query_db, target_db, output_dir='.', query_prefix='query', target_prefix='target',
                  bit_score_threshold=60, threads=10, verbose=False):
    """Uses mmseqs2 to do a blast style search of a query db against a target db, filters to only include best hits
    Returns a file location of a blast out format 6 file with search results
    """
    # TODO: Return both tsv and mmsdb
    # make query to target db
    tmp_dir = path.join(output_dir, 'tmp')
    query_target_db = path.join(output_dir, '%s_%s.mmsdb' % (query_prefix, target_prefix))
    run_process(['mmseqs', 'search', query_db, target_db, query_target_db, tmp_dir, '--threads', str(threads)],
                verbose=verbose)
    # filter query to target db to only best hit
    query_target_db_top = path.join(output_dir, '%s_%s.tophit.mmsdb' % (query_prefix, target_prefix))
    run_process(['mmseqs', 'filterdb', query_target_db, query_target_db_top, '--extract-lines', '1'], verbose=verbose)
    # filter query to target db to only hits with min threshold
    query_target_db_top_filt = path.join(output_dir, '%s_%s.tophit.minbitscore%s.mmsdb'
                                         % (query_prefix, target_prefix, bit_score_threshold))
    run_process(['mmseqs', 'filterdb', '--filter-column', '2', '--comparison-operator', 'ge', '--comparison-value',
                 str(bit_score_threshold), '--threads', str(threads), query_target_db_top, query_target_db_top_filt],
                verbose=verbose)
    # convert results to blast outformat 6
    forward_output_loc = path.join(output_dir, '%s_%s_hits.b6' % (query_prefix, target_prefix))
    run_process(['mmseqs', 'convertalis', query_db, target_db, query_target_db_top_filt, forward_output_loc,
                 '--threads', str(threads)], verbose=verbose)
    return forward_output_loc


def get_reciprocal_best_hits(query_db, target_db, output_dir='.', query_prefix='query', target_prefix='target',
                             bit_score_threshold=60, rbh_bit_score_threshold=350, threads=10, verbose=False):
    """Take results from best hits and use for a reciprocal best hits search"""
    # TODO: Make it take query_target_db as a parameter
    # create subset for second search
    query_target_db_top_filt = path.join(output_dir, '%s_%s.tophit.minbitscore%s.mmsdb'
                                         % (query_prefix, target_prefix, bit_score_threshold))  # I DON'T LIKE THIS
    query_target_db_filt_top_swapped = path.join(output_dir, '%s_%s.minbitscore%s.tophit.swapped.mmsdb'
                                                 % (query_prefix, target_prefix, bit_score_threshold))
    # swap queries and targets in results database
    run_process(['mmseqs', 'swapdb', query_target_db_top_filt, query_target_db_filt_top_swapped, '--threads',
                 str(threads)], verbose=verbose)
    target_db_filt = path.join(output_dir, '%s.filt.mmsdb' % target_prefix)
    # create a subdatabase of the target database with the best hits as well as the index of the target database
    run_process(['mmseqs', 'createsubdb', query_target_db_filt_top_swapped, target_db, target_db_filt], verbose=verbose)
    run_process(['mmseqs', 'createsubdb', query_target_db_filt_top_swapped, '%s_h' % target_db,
                 '%s_h' % target_db_filt], verbose=verbose)

    return get_best_hits(target_db_filt, query_db, output_dir, target_prefix, query_prefix, rbh_bit_score_threshold,
                         threads, verbose)


def process_reciprocal_best_hits(forward_output_loc, reverse_output_loc, target_prefix='target'):
    """Process the forward and reverse best hits results to find reverse best hits
    Returns the query gene, target gene, if it was a reverse best hit, % identity, bit score and e-value
    """
    forward_hits = pd.read_csv(forward_output_loc, sep='\t', header=None, names=BOUTFMT6_COLUMNS)
    forward_hits = forward_hits.set_index('qId')
    reverse_hits = pd.read_csv(reverse_output_loc, sep='\t', header=None, names=BOUTFMT6_COLUMNS)
    reverse_hits = reverse_hits.set_index('qId')
    hits = pd.DataFrame(index=['%s_hit' % target_prefix, '%s_RBH' % target_prefix, '%s_identity' % target_prefix,
                               '%s_bitScore' % target_prefix, '%s_eVal' % target_prefix])
    for forward_hit, row in forward_hits.iterrows():
        rbh = False
        if row.tId in reverse_hits.index:
            if forward_hit == reverse_hits.loc[row.tId].tId:
                rbh = True
        hits[forward_hit] = [row.tId, rbh, row.seqIdentity, row.bitScore, row.eVal]
    return hits.transpose()


def get_kegg_description(kegg_hits, header_dict):
    """Gets the KEGG IDs, and full KEGG hits from list of KEGG IDs for output in annotations"""
    gene_description = list()
    ko_list = list()
    for kegg_hit in kegg_hits.kegg_hit:
        header = header_dict[kegg_hit]
        gene_description.append(header)
        kos = re.findall(r'(K\d\d\d\d\d)', header)
        if len(kos) == 0:
            ko_list.append('')
        else:
            ko_list.append(','.join(kos))
    new_df = pd.DataFrame([ko_list, gene_description], index=['kegg_id', 'kegg_hit'], columns=kegg_hits.index)
    return pd.concat([new_df.transpose(), kegg_hits.drop('kegg_hit', axis=1)], axis=1, sort=False)


def get_uniref_description(uniref_hits, header_dict):
    """Gets UniRef ID's, taxonomy and full string from list of UniRef IDs for output in annotations"""
    gene_description = list()
    uniref_list = list()
    gene_taxonomy = list()
    for uniref_hit in uniref_hits.uniref_hit:
        header = header_dict[uniref_hit]
        gene_description.append(header)
        uniref_list.append(header[header.find('RepID=') + 6:])
        gene_taxonomy.append(re.search(r'Tax=(.*?) (\S*?)=', header).group(1))
    new_df = pd.DataFrame([uniref_list, gene_description, gene_taxonomy],
                          index=['uniref_id', 'uniref_hit', 'uniref_taxonomy'],
                          columns=uniref_hits.index)
    return pd.concat([new_df.transpose(), uniref_hits.drop('uniref_hit', axis=1)], axis=1, sort=False)


def get_basic_description(hits, header_dict, db_name='viral'):
    """Get viral gene full descriptions based on headers (text before first space)"""
    hit_list = list()
    description = list()
    for hit in hits['%s_hit' % db_name]:
        header = header_dict[hit]
        hit_list.append(hit)
        description.append(header)
    new_df = pd.DataFrame([hit_list, description],
                          index=['%s_id' % db_name, '%s_hit' % db_name],
                          columns=hits.index)
    return pd.concat([new_df.transpose(), hits.drop('%s_hit' % db_name, axis=1)], axis=1, sort=False)


def get_peptidase_description(peptidase_hits, header_dict):
    peptidase_list = list()
    peptidase_family = list()
    peptidase_descirption = list()
    for peptidase_hit in peptidase_hits.peptidase_hit:
        header = header_dict[peptidase_hit]
        peptidase_list.append(peptidase_hit)
        peptidase_family.append(re.search(r'#\w*.#', header).group()[1:-1])
        peptidase_descirption.append(header)
    new_df = pd.DataFrame([peptidase_list, peptidase_family, peptidase_descirption],
                          index=['peptidase_id', 'peptidase_family', 'peptidase_hit'], columns=peptidase_hits.index)
    return pd.concat([new_df.transpose(), peptidase_hits.drop('peptidase_hit', axis=1)], axis=1, sort=False)


def run_mmseqs_pfam(query_db, pfam_profile, output_loc, output_prefix='mmpro_results', db_handler=None,
                    threads=10, verbose=False):
    """Use mmseqs to run a search against pfam, currently keeping all hits and not doing any extra filtering"""
    tmp_dir = path.join(output_loc, 'tmp')
    output_db = path.join(output_loc, '%s.mmsdb' % output_prefix)
    run_process(['mmseqs', 'search', query_db, pfam_profile, output_db, tmp_dir, '-k', '5', '-s', '7', '--threads',
                 str(threads)], verbose=verbose)
    output_loc = path.join(output_loc, 'pfam_output.b6')
    run_process(['mmseqs', 'convertalis', query_db, pfam_profile, output_db, output_loc], verbose=verbose)
    pfam_results = pd.read_csv(output_loc, sep='\t', header=None, names=BOUTFMT6_COLUMNS)
    pfam_dict = dict()
    if db_handler is not None:
        pfam_descriptions = db_handler.get_descriptions(set(pfam_results.tId), 'pfam_description')
    else:
        pfam_descriptions = None
    for gene, pfam_frame in pfam_results.groupby('qId'):
        if pfam_descriptions is None:
            pfam_dict[gene] = '; '.join(pfam_frame.tId)
        else:
            pfam_dict[gene] = '; '.join(['%s [%s]' % (pfam_descriptions[ascession], ascession)
                                         for ascession in pfam_frame.tId])
    return pd.Series(pfam_dict, name='pfam_hits')


def get_sig(tstart, tend, evalue):
    """Check if hmm match is significant, based on dbCAN described parameters"""
    tcovlen = tend - tstart
    if tcovlen >= 80 and evalue < 1e-5:
        return True
    elif tcovlen < 80 and evalue < 1e-3:
        return True
    else:
        return False


# TODO: refactor following to methods to a shared run hmm step and individual get description steps
def parse_hmmsearch_domtblout(file):
    df_lines = list()
    for line in open(file):
        if not line.startswith('#'):
            line = line.split()
            line = line[:22] + [' '.join(line[22:])]
            df_lines.append(line)
    hmmsearch_frame = pd.DataFrame(df_lines, columns=HMMSCAN_ALL_COLUMNS)
    for i, column in enumerate(hmmsearch_frame.columns):
        hmmsearch_frame[column] = hmmsearch_frame[column].astype(HMMSCAN_COLUMN_TYPES[i])
    return hmmsearch_frame


def run_hmmscan_kofam(gene_faa, kofam_hmm, output_dir, ko_list, threads=1, verbose=False):
    output = path.join(output_dir, 'kofam_profile.b6')
    run_process(['hmmsearch', '--domtblout', output, '--cpu', str(threads), kofam_hmm, gene_faa], verbose=verbose)
    ko_hits = parse_hmmsearch_domtblout(output)

    is_sig = list()
    for ko, frame in ko_hits.groupby('target_id'):
        ko_row = ko_list.loc[ko]
        if ko_row['score_type'] == 'domain':
            score = frame.domain_score
        elif ko_row['score_type'] == 'full':
            score = frame.full_score
        elif ko_row['score_type'] == '-':
            continue
        else:
            raise ValueError(ko_row['score_type'])
        frame = frame.loc[score.astype(float) > float(ko_row.threshold)]
        is_sig.append(frame)
    ko_hits_sig = pd.concat(is_sig)

    kegg_dict = dict()
    for gene, frame in ko_hits_sig.groupby('query_id'):
        kegg_dict[gene] = [','.join([i for i in frame.target_id]),
                           '; '.join([ko_list.loc[i, 'definition'] for i in frame.target_id])]
    return pd.DataFrame(kegg_dict, index=['kegg_id', 'kegg_hit']).transpose()


def run_hmmscan_dbcan(genes_faa, dbcan_loc, output_loc, threads=10, db_handler=None, verbose=False):
    """Run hmmscan of genes against dbcan, apparently I can speed it up using hmmsearch in the reverse
    Commands this is based on:
    hmmscan --domtblout ~/dbCAN_test_1 dbCAN-HMMdb-V7.txt ~/shale_checkMetab_test/DRAM/genes.faa
    cat ~/dbCAN_test_1 | grep -v '^#' | awk '{print $1,$3,$4,$6,$13,$16,$17,$18,$19}' | sed 's/ /\t/g' | \
    sort -k 3,3 -k 8n -k 9n > dbCAN_test_1.good_cols.tsv
    """
    # Run hmmscan
    dbcan_output = path.join(output_loc, 'dbcan_results.unprocessed.txt')
    run_process(['hmmsearch', '--domtblout', dbcan_output, '--cpu', str(threads), dbcan_loc, genes_faa],
                verbose=verbose)

    # Process results
    if path.isfile(dbcan_output) and stat(dbcan_output).st_size > 0:
        dbcan_res = parse_hmmsearch_domtblout(dbcan_output)

        significant = [row_num for row_num, row in dbcan_res.iterrows() if get_sig(row.target_start, row.target_end,
                                                                                   row.full_evalue)]
        if len(significant) == 0:  # if nothing significant then return nothing, don't get descriptions
            return pd.Series(name='cazy_hits')
        dbcan_res_significant = dbcan_res.loc[significant]

        dbcan_dict = dict()
        if db_handler is not None:
            dbcan_descriptions = db_handler.get_descriptions(set([strip_endings(i, ['.hmm']).split('_')[0] for i in
                                                                  dbcan_res_significant.target_id]),
                                                             'dbcan_description')
        else:
            dbcan_descriptions = None
        for gene, frame in dbcan_res_significant.groupby('query_id'):
            if dbcan_descriptions is None:
                dbcan_dict[gene] = '; '.join([i[:-4] for i in frame.targed_id])
            else:
                dbcan_dict[gene] = '; '.join(['%s [%s]' % (dbcan_descriptions.get(accession[:-4].split('_')[0]),
                                                           accession[:-4]) for accession in frame.target_id])
        return pd.Series(dbcan_dict, name='cazy_hits')
    else:
        return pd.Series(name='cazy_hits')


def run_hmmscan_vogdb(genes_faa, vogdb_loc, output_loc, threads=10, db_handler=None, verbose=False):
    # run hmmscan
    vogdb_output = path.join(output_loc, 'vogdb_results.unprocessed.txt')
    run_process(['hmmsearch', '--domtblout', vogdb_output, '--cpu', str(threads), vogdb_loc, genes_faa],
                verbose=verbose)

    # Process Results
    if path.isfile(vogdb_output) and stat(vogdb_output).st_size > 0:
        vogdb_res = parse_hmmsearch_domtblout(vogdb_output)

        significant = [row_num for row_num, row in vogdb_res.iterrows() if get_sig(row.target_start, row.target_end,
                                                                                   row.full_evalue)]
        if len(significant) == 0:  # if nothing significant then return nothing, don't get descriptions
            return pd.Series(name='vogdb_hits')

        vogdb_res = vogdb_res.loc[significant].sort_values('full_evalue')
        vogdb_res_most_sig_list = list()
        for gene, frame in vogdb_res.groupby('query_id'):
            vogdb_res_most_sig_list.append(frame.index[0])
        vogdb_res_most_sig = vogdb_res.loc[vogdb_res_most_sig_list]

        vogdb_description_dict = dict()
        vogdb_category_dict = dict()
        if db_handler is not None:
            vogdb_descriptions = db_handler.get_descriptions(set(vogdb_res_most_sig.target_id),
                                                             'vogdb_description')
        else:
            vogdb_descriptions = None
        for _, row in vogdb_res_most_sig.iterrows():
            gene = row['query_id']
            vogdb_id = row['target_id']
            if vogdb_descriptions is None:
                vogdb_description_dict[gene] = vogdb_id
            else:
                description = vogdb_descriptions.get(vogdb_id)
                categories_str = description.split('; ')[1]
                vogdb_categories = [categories_str[0 + i:2 + i] for i in range(0, len(categories_str), 2)]
                vogdb_description_dict[gene] = description
                vogdb_category_dict[gene] = ';'.join(set(vogdb_categories))
        return pd.DataFrame((pd.Series(vogdb_description_dict, name='vogdb_description'),
                             pd.Series(vogdb_category_dict, name='vogdb_categories'))).transpose()
    else:
        return pd.Series(name='vogdb_hits')


def get_gene_data(fasta_loc):
    """Take the prodigal gene headers and get the scaffold that it came from
    Based on idba_ud 'scaffold_#' scaffold names with gene name after
    """
    df_dict = dict()
    for seq in read_sequence(fasta_loc, format='fasta'):
        split_label = seq.metadata['id'].split('_')
        scaffold = '_'.join(split_label[:-1])
        gene_position = split_label[-1]
        start_position, end_position, strandedness = seq.metadata['description'].split('#')[1:4]
        df_dict[seq.metadata['id']] = [scaffold, int(gene_position), int(start_position), int(end_position),
                                       int(strandedness)]
    return pd.DataFrame.from_dict(df_dict, orient='index', columns=['scaffold', 'gene_position', 'start_position',
                                                                    'end_position', 'strandedness'])


def get_unannotated(fasta_loc, annotations):
    """Get the genes from the fasta which did not get any annotations"""
    return [seq.metadata['id'] for seq in read_sequence(fasta_loc, format='fasta')
            if seq.metadata['id'] not in annotations]


def assign_grades(annotations):
    """Grade genes based on reverse best hits to KEGG, UniRef and Pfam"""
    grades = dict()
    for gene, row in annotations.iterrows():
        if row.kegg_RBH is True:
            rank = 'A'
        elif row.uniref_RBH is True:
            rank = 'B'
        elif not pd.isna(row.kegg_hit) or not pd.isna(row.uniref_hit):
            rank = 'C'
        elif not pd.isna(row.pfam_hits):
            rank = 'D'
        else:
            rank = 'E'
        grades[gene] = rank
    return pd.Series(grades, name='rank')


def generate_annotated_fasta(input_fasta, annotations, verbosity='short', name=None):
    """Generates fasta entries with added annotation information to the header of a fasta
    either add best annotation (based on grade) (verbosity = short) or all annotations (verbosity = long)
    """
    for seq in read_sequence(input_fasta, format='fasta'):
        annotation = annotations.loc[seq.metadata['id']]
        if 'rank' in annotations.columns and verbosity == 'short':
            annotation_str = 'rank: %s' % annotation.rank
            if (annotation.rank == 'A') or (annotation.rank == 'C' and not pd.isna(annotation.kegg_hit)):
                annotation_str += '; %s (db=%s)' % (annotation.kegg_hit, 'kegg')
            elif annotation.rank == 'B' or (annotation.rank == 'C' and not pd.isna(annotation.uniref_hit)):
                annotation_str += '; %s (db=%s)' % (annotation.uniref_hit, 'uniref')
            elif annotation.rank == 'D':
                annotation_str += '; %s (db=%s)' % (annotation.pfam_hits, 'pfam')
            else:
                pass
        else:
            annotation_list = []
            if 'rank' in annotations.columns:
                annotation_list += ['rank: %s' % annotation.rank]
            if 'kegg_hit' in annotations.columns:
                if not pd.isna(annotation.kegg_hit):
                    annotation_list += ['%s (db=%s)' % (annotation.kegg_hit, 'kegg')]
            if 'uniref_hit' in annotations.columns:
                if not pd.isna(annotation.uniref_hit):
                    annotation_list += ['%s (db=%s)' % (annotation.uniref_hit, 'uniref')]
            if 'pfam_hits' in annotations.columns:
                if not pd.isna(annotation.pfam_hits):
                    annotation_list += ['%s (db=%s)' % (annotation.pfam_hits, 'pfam')]
            if 'bin_taxonomy' in annotations.columns:
                if not pd.isna(annotation.bin_taxonomy):
                    annotation_list += [annotation.bin_taxonomy]
            annotation_str = '; '.join(annotation_list)
        if name is not None:
            seq.metadata['id'] = '%s_%s' % (name, seq.metadata['id'])
        seq.metadata['description'] = annotation_str
        yield seq


def create_annotated_fasta(input_fasta, annotations, output_fasta, verbosity='short', name=None):
    """For use with genes files, added annotations"""
    write_sequence(generate_annotated_fasta(input_fasta, annotations, verbosity, name),
                   format='fasta', into=output_fasta)


def generate_renamed_fasta(input_fasta, prefix):
    """For use with scaffolds files, merges together bins with fasta name added as a prefix to the file"""
    for seq in read_sequence(input_fasta, format='fasta'):
        seq.metadata['id'] = '%s_%s' % (prefix, seq.metadata['id'])
        yield seq


def rename_fasta(input_fasta, output_fasta, prefix):
    """See above"""
    write_sequence(generate_renamed_fasta(input_fasta, prefix), format='fasta', into=output_fasta)


def annotate_gff(input_gff, output_gff, annotations, prefix):
    """Go through a gff and add a prefix to the scaffold and gene number for all ID's"""
    f = open(input_gff)
    o = open(output_gff, 'w')
    for line in f:
        line = line.strip()
        if not line.startswith('#') and not line.startswith('\n'):
            # replace id with new name
            old_scaffold = line.split('\t')[0]
            line = '%s_%s' % (prefix, line)
            match = re.search(r'ID=\d*_\d*;', line)
            gene_number = match.group().split('_')[-1][:-1]
            old_gene_name = '%s_%s' % (old_scaffold, gene_number)
            gene_name = '%s_%s' % (prefix, old_gene_name)
            line = re.sub(r'ID=\d*_\d*;', 'ID=%s;' % gene_name, line)
            # get annotations to add from annotations file and add to end of line
            annotations_to_add = {i: annotations.loc[old_gene_name, i] for i in annotations.columns
                                  if i.endswith('_id')}
            line += '%s;' % ';'.join(['db_xref="%s:%s"' % (key.strip(), value.strip())
                                      for key, value in annotations_to_add.items()
                                      if not pd.isna(value) and value != ''])
        o.write('%s\n' % line)


def make_gbk_from_gff_and_fasta(gff_loc='genes.gff', fasta_loc='scaffolds.fna', faa_loc='genes.faa', output_gbk=None):
    # scikit-bio can make a genbank for a concatenated gff and fasta file so make this first
    gff = open(gff_loc)
    fasta = open(fasta_loc)
    fasta_records = len([i for i in read_sequence(open(fasta_loc), format='fasta')])  # get number of fasta records
    aa_records = {i.metadata['id']: i for i in read_sequence(faa_loc, format='fasta')}
    # the gff with fasta format is the gff then ##FASTA then the fasta
    concat_gff = '%s\n##FASTA\n%s' % (gff.read(), fasta.read())

    # now we can only ready one record from the gff/fasta hybrid at a time
    # read a record at a time till end of the fasta
    genbank_records = ''
    for i in range(1, fasta_records + 1):
        seq = read_sequence(io.StringIO(concat_gff), format='gff3', into=Sequence, seq_num=i)
        seq.metadata['LOCUS'] = {'locus_name': seq.metadata['id'],
                                 'size': len(seq),
                                 'unit': 'bp',
                                 'mol_type': 'DNA',
                                 'shape': 'linear',
                                 'division': 'ENV',
                                 'date': time.strftime('%d-%^b-%Y')}
        seq_bounds = (seq.interval_metadata.lower_bound, seq.interval_metadata.upper_bound)
        for interval in seq.interval_metadata.query([seq_bounds]):
            interval.metadata['gene'] = interval.metadata['ID']
            if interval.metadata['ID'] in aa_records:
                interval.metadata['translation'] = aa_records[interval.metadata['ID']]
        # need to capture genbank output so we can combine into a multi-genbank file
        capture_print = io.StringIO()
        seq.write(capture_print, format='genbank')
        genbank_records += capture_print.getvalue()

    # if no output then return as string, otherwise write write to output location
    if output_gbk is None:
        return genbank_records
    else:
        open(output_gbk, 'w').write(genbank_records)


def run_trna_scan(fasta, output_loc, fasta_name, threads=10, verbose=True):
    """Run tRNAscan-SE on scaffolds and create a table of tRNAs as a separate output"""
    raw_trnas = path.join(output_loc, 'raw_trnas.txt')
    run_process(['tRNAscan-SE', '-G', '-o', raw_trnas, '--thread', str(threads), fasta], verbose=verbose)
    if path.isfile(raw_trnas) and stat(raw_trnas).st_size > 0:
        processed_trnas = path.join(output_loc, 'trnas.tsv')
        trna_frame = pd.read_csv(raw_trnas, sep='\t', skiprows=[0, 2], index_col=0)
        trna_frame.insert(0, 'fasta', fasta_name)
        trna_frame.to_csv(processed_trnas, sep='\t')
    else:
        warnings.warn('No tRNAs were detected, no trnas.tsv file will be created.')


def add_trnas_to_gff(trnas, gff_loc, fasta_loc):
    # get fasta length dict so we can merge, I'd love to be able to get this from somewhere else
    len_dict = {i.metadata['id']: len(i) for i in read_sequence(fasta_loc, format='fasta')}
    # read and process trnas to intervals
    trnas = pd.read_csv(trnas, sep='\t')
    trnas = trnas.drop(['Begin', 'End'], axis=1)  # get rid of the second begin and end columns used for pseudos
    trnas.columns = [i.strip() for i in trnas.columns]  # strip whitespace from column names
    trna_dict = dict()
    for scaffold, frame in trnas.groupby('Name'):
        scaffold = scaffold.strip()
        im = IntervalMetadata(len_dict[scaffold])
        for trna, row in frame.iterrows():
            if row.Begin < row.End:
                begin = row.Begin
                end = row.End
                strand = '+'
            else:
                begin = row.End
                end = row.Begin
                strand = '-'
            metadata = {'source': 'tRNAscan-SE', 'type': 'tRNA', 'score': row.Score, 'strand': strand, 'phase': 0,
                        'ID': '%s_tRNA_%s' % (scaffold, row['tRNA #']), 'codon': row.Codon}
            if not pd.isna(row.Note):
                metadata['None'] = row.Note
            im.add(bounds=[(begin, end)], metadata=metadata)
        trna_dict[scaffold] = im
    # add trna intervals to gff
    gff = read_sequence(gff_loc, format='gff3')
    with open(gff_loc, 'w') as f:
        for scaffold, gff_intervals in gff:
            gff_intervals = IntervalMetadata(len_dict[scaffold], gff_intervals)
            if scaffold in trna_dict:
                gff_intervals.merge(trna_dict[scaffold])
                gff_intervals.sort()
            f.write(gff_intervals.write(io.StringIO(), format='gff3', seq_id=scaffold).getvalue())


RAW_RRNA_COLUMNS = ['scaffold', 'tool_name', 'type', 'begin', 'end', 'e-value', 'strand', 'empty', 'note']
RRNA_COLUMNS = ['fasta', 'begin', 'end', 'strand', 'type', 'e-value', 'note']


def run_barrnap(fasta, output_loc, fasta_name, threads=10, verbose=True):
    raw_rrna_str = run_process(['barrnap', '--threads', str(threads), fasta], capture_stdout=True, check=False,
                               verbose=verbose)
    if len(raw_rrna_str.strip()) > 0:
        raw_rrna_table = pd.read_csv(io.StringIO(raw_rrna_str), skiprows=1, sep='\t', header=None,
                                     names=RAW_RRNA_COLUMNS, index_col=0)
        rrna_table_rows = list()
        for gene, row in raw_rrna_table.iterrows():
            rrna_row_dict = {entry.split('=')[0]: entry.split('=')[1] for entry in row['note'].split(';')}
            rrna_table_rows.append([fasta_name, row.begin, row.end, row.strand, rrna_row_dict['Name'].replace('_', ' '),
                                    row['e-value'], rrna_row_dict.get('note', '')])
        rrna_table = pd.DataFrame(rrna_table_rows, index=raw_rrna_table.index, columns=RRNA_COLUMNS)
        processed_rrnas = path.join(output_loc, 'rrnas.tsv')
        rrna_table.to_csv(processed_rrnas, sep='\t')
    else:
        warnings.warn('No rRNAs were detected, no rrnas.tsv file will be created.')


def add_rrnas_to_gff(rrnas, gff_loc, fasta_loc):
    # get fasta length dict so we can merge, I'd love to be able to get this from somewhere else
    len_dict = {i.metadata['id']: len(i) for i in read_sequence(fasta_loc, format='fasta')}
    # read and process trnas to intervals
    rrnas = pd.read_csv(rrnas, sep='\t')
    rrna_dict = dict()
    for scaffold, frame in rrnas.groupby('scaffold'):
        scaffold = scaffold.strip()
        im = IntervalMetadata(len_dict[scaffold])
        for i, (rrna, row) in enumerate(frame.iterrows()):
            metadata = {'source': 'barrnap', 'type': 'rRNA', 'score': row['e-value'], 'strand': row.strand, 'phase': 0,
                        'ID': '%s_rRNA_%s' % (scaffold, i), 'product': row.type}
            if not pd.isna(row.note):
                metadata['Note'] = row.note
            im.add(bounds=[(row.begin, row.end)], metadata=metadata)
        rrna_dict[scaffold] = im
    # add rrna intervals to gff
    gff = read_sequence(gff_loc, format='gff3')
    with open(gff_loc, 'w') as f:
        for scaffold, gff_intervals in gff:
            gff_intervals = IntervalMetadata(len_dict[scaffold], gff_intervals)
            if scaffold in rrna_dict:
                gff_intervals.merge(rrna_dict[scaffold])
                gff_intervals.sort()
            f.write(gff_intervals.write(io.StringIO(), format='gff3', seq_id=scaffold).getvalue())


def do_blast_style_search(query_db, target_db, working_dir, db_handler, get_description, start_time,
                          db_name='database', bit_score_threshold=60, rbh_bit_score_threshold=350, threads=10,
                          verbose=False):
    """A convenience function to do a blast style reciprocal best hits search"""
    # Get kegg hits
    print('%s: Getting forward best hits from %s' % (str(datetime.now() - start_time), db_name))
    forward_hits = get_best_hits(query_db, target_db, working_dir, 'gene', db_name, bit_score_threshold,
                                 threads, verbose=verbose)
    if stat(forward_hits).st_size == 0:
        return pd.DataFrame()
    print('%s: Getting reverse best hits from %s' % (str(datetime.now() - start_time), db_name))
    reverse_hits = get_reciprocal_best_hits(query_db, target_db, working_dir, 'gene', db_name,
                                            bit_score_threshold, rbh_bit_score_threshold, threads, verbose=verbose)
    hits = process_reciprocal_best_hits(forward_hits, reverse_hits, db_name)
    print('%s: Getting descriptions of hits from %s' % (str(datetime.now() - start_time), db_name))
    if '%s_description' % db_name in db_handler.get_database_names():
        header_dict = db_handler.get_descriptions(hits['%s_hit' % db_name], '%s_description' % db_name)
    else:
        header_dict = multigrep(hits['%s_hit' % db_name], '%s_h' % target_db, working_dir)
    hits = get_description(hits, header_dict)
    return hits


def count_motifs(gene_faa, motif='(C..CH)'):
    motif_count_dict = dict()
    for seq in read_sequence(gene_faa, format='fasta'):
        motif_count_dict[seq.metadata['id']] = len(list(seq.find_with_regex(motif)))
    return motif_count_dict


def strip_endings(text, suffixes: list):
    for suffix in suffixes:
        if text.endswith(suffix):
            text = text[:len(text) - len(suffix)]
    return text


def annotate_fasta(fasta_loc, fasta_name, output_dir, db_locs, db_handler, min_contig_size=5000, custom_db_locs=(),
                   dbs_to_use=None, bit_score_threshold=60, rbh_bit_score_threshold=350, skip_uniref=True,
                   skip_trnascan=False, start_time=datetime.now(), is_called_genes=False, threads=1, verbose=False):
    """Annotated a single multifasta file, all file based outputs will be in output_dir"""
    # make temporary directory
    tmp_dir = path.join(output_dir, 'tmp')
    mkdir(tmp_dir)

    if is_called_genes:
        filtered_fasta = None
        gene_gff = None
        gene_fna = None
        gene_faa = fasta_loc
    else:
        # first step filter fasta
        print('%s: Filtering fasta' % str(datetime.now() - start_time))
        filtered_fasta = path.join(tmp_dir, 'filtered_fasta.fa')
        filter_fasta(fasta_loc, min_contig_size, filtered_fasta)

        # call genes with prodigal
        print('%s: Calling genes with prodigal' % str(datetime.now() - start_time))
        gene_gff, gene_fna, gene_faa = run_prodigal(filtered_fasta, tmp_dir, verbose=verbose)

    # if dbs_to_use is not none then filter to only include databases listed
    if dbs_to_use is not None:
        db_locs = {key: value for key, value in db_locs.items() if key in dbs_to_use}

    # run reciprocal best hits searches
    print('%s: Turning genes from prodigal to mmseqs2 db' % str(datetime.now() - start_time))
    query_db = path.join(tmp_dir, 'gene.mmsdb')
    make_mmseqs_db(gene_faa, query_db, create_index=True, threads=threads, verbose=verbose)

    annotation_list = list()

    # Get kegg hits
    if 'kegg' in db_locs:
        annotation_list.append(do_blast_style_search(query_db, db_locs['kegg'], tmp_dir,
                                                     db_handler, get_kegg_description, start_time,
                                                     'kegg', bit_score_threshold, rbh_bit_score_threshold, threads,
                                                     verbose))
    elif 'kofam' in db_locs and 'kofam_ko_list' in db_locs:
        print('%s: Getting hits from kofam' % str(datetime.now() - start_time))
        annotation_list.append(run_hmmscan_kofam(gene_faa, db_locs['kofam'], output_dir,
                                                 pd.read_csv(db_locs['kofam_ko_list'], sep='\t', index_col=0),
                                                 threads, verbose))
    else:
        warnings.warn('No KEGG source provided so distillation will be of limited use.')

    # Get uniref hits
    if 'uniref' in db_locs and not skip_uniref:
        annotation_list.append(do_blast_style_search(query_db, db_locs['uniref'], tmp_dir,
                                                     db_handler, get_uniref_description,
                                                     start_time, 'uniref', bit_score_threshold,
                                                     rbh_bit_score_threshold, threads, verbose))

    # Get viral hits
    if 'viral' in db_locs:
        get_viral_description = partial(get_basic_description, db_name='viral')
        annotation_list.append(do_blast_style_search(query_db, db_locs['viral'], tmp_dir,
                                                     db_handler, get_viral_description,
                                                     start_time, 'viral', bit_score_threshold,
                                                     rbh_bit_score_threshold, threads, verbose))

    # Get peptidase hits
    if 'peptidase' in db_locs:
        annotation_list.append(do_blast_style_search(query_db, db_locs['peptidase'], tmp_dir,
                                                     db_handler, get_peptidase_description,
                                                     start_time, 'peptidase', bit_score_threshold,
                                                     rbh_bit_score_threshold, threads, verbose))

    # Get pfam hits
    if 'pfam' in db_locs:
        print('%s: Getting hits from pfam' % str(datetime.now() - start_time))
        annotation_list.append(run_mmseqs_pfam(query_db, db_locs['pfam'], tmp_dir, output_prefix='pfam',
                                               db_handler=db_handler, threads=threads, verbose=verbose))

    # use hmmer to detect cazy ids using dbCAN
    if 'dbcan' in db_locs:
        print('%s: Getting hits from dbCAN' % str(datetime.now() - start_time))
        annotation_list.append(run_hmmscan_dbcan(gene_faa, db_locs['dbcan'], tmp_dir, threads, db_handler=db_handler,
                                                 verbose=verbose))

    # use hmmer to detect vogdbs
    if 'vogdb' in db_locs:
        print('%s: Getting hits from VOGDB' % str(datetime.now() - start_time))
        annotation_list.append(run_hmmscan_vogdb(gene_faa, db_locs['vogdb'], tmp_dir, threads, db_handler=db_handler,
                                                 verbose=verbose))

    for db_name, db_loc in custom_db_locs.items():
        print('%s: Getting hits from %s' % (str(datetime.now() - start_time), db_name))
        get_custom_description = partial(get_basic_description, db_name=db_name)
        annotation_list.append(do_blast_style_search(query_db, db_loc, tmp_dir, db_handler,
                                                     get_custom_description, start_time, db_name,
                                                     bit_score_threshold, rbh_bit_score_threshold, threads,
                                                     verbose))

    # heme regulatory motif count
    annotation_list.append(pd.Series(count_motifs(gene_faa, '(C..CH)'), name='heme_regulatory_motif_count'))

    # merge dataframes
    print('%s: Finishing up results' % str(datetime.now() - start_time))
    annotations = pd.concat(annotation_list, axis=1, sort=False)

    # get scaffold data and assign grades
    if 'kegg' in db_locs and 'uniref' in db_locs and not skip_uniref:
        grades = assign_grades(annotations)
        annotations = pd.concat([grades, annotations], axis=1, sort=False)
    if not is_called_genes:
        annotations = pd.concat([get_gene_data(gene_faa), annotations], axis=1, sort=False)

    # generate fna and faa output files with uniref annotations
    if gene_fna is not None:
        annotated_fna = path.join(output_dir, 'genes.annotated.fna')
        create_annotated_fasta(gene_fna, annotations, annotated_fna, name=fasta_name)
    annotated_faa = path.join(output_dir, 'genes.annotated.faa')
    create_annotated_fasta(gene_faa, annotations, annotated_faa, name=fasta_name)
<<<<<<< HEAD
    renamed_scaffolds = path.join(output_dir, 'scaffolds.annotated.fa')
    rename_fasta(filtered_fasta, renamed_scaffolds, prefix=fasta_name)
    renamed_gffs = path.join(output_dir, 'genes.annotated.gff')
    annotate_gff(gene_gff, renamed_gffs, annotations, prefix=fasta_name)

    # get tRNAs and rRNAs
    if not skip_trnascan:
        run_trna_scan(renamed_scaffolds, output_dir, fasta_name, threads=threads, verbose=verbose)
        add_trnas_to_gff(path.join(output_dir, 'trnas.tsv'), renamed_gffs, renamed_scaffolds)
    run_barrnap(renamed_scaffolds, output_dir, fasta_name, threads=threads, verbose=verbose)
    add_rrnas_to_gff(path.join(output_dir, 'rrnas.tsv'), renamed_gffs, renamed_scaffolds)

    # make genbank file
    current_gbk = path.join(output_dir, '%s.gbk' % fasta_name)
    make_gbk_from_gff_and_fasta(renamed_gffs, renamed_scaffolds, annotated_faa, current_gbk)
=======
    if filtered_fasta is not None:
        renamed_scaffolds = path.join(output_dir, 'scaffolds.annotated.fa')
        rename_fasta(filtered_fasta, renamed_scaffolds, prefix=fasta_name)
    else:
        renamed_scaffolds = None
    if gene_gff is not None:
        renamed_gffs = path.join(output_dir, 'genes.annotated.gff')
        annotate_gff(gene_gff, renamed_gffs, annotations, prefix=fasta_name)
        current_gbk = path.join(output_dir, '%s.gbk' % fasta_name)
        make_gbk_from_gff_and_fasta(renamed_gffs, renamed_scaffolds, current_gbk)

    if renamed_scaffolds is not None:
        # get tRNAs and rRNAs
        if not skip_trnascan:
            run_trna_scan(renamed_scaffolds, output_dir, fasta_name, threads=threads, verbose=verbose)
        run_barrnap(renamed_scaffolds, output_dir, fasta_name, threads=threads, verbose=verbose)
>>>>>>> fd4f1e38

    # add fasta name to frame and index, append to list
    annotations.insert(0, 'fasta', fasta_name)
    annotations.index = annotations.fasta + '_' + annotations.index

    # remove tmpdir
    rmtree(tmp_dir)
    return annotations


def process_custom_dbs(custom_fasta_loc, custom_db_name, output_dir, threads=1, verbose=False):
    # if none is passed from argparse then set to tuple of len 0
    if custom_fasta_loc is None:
        custom_fasta_loc = ()
    if custom_db_name is None:
        custom_db_name = ()
    if len(custom_fasta_loc) != len(custom_db_name):
        raise ValueError('Lengths of custom db fasta list and custom db name list must be the same.')
    custom_dbs = {custom_db_name[i]: custom_fasta_loc[i] for i in range(len(custom_db_name))}
    custom_db_locs = dict()
    for db_name, db_loc in custom_dbs.items():
        custom_db_loc = path.join(output_dir, '%s.custom.mmsdb' % db_name)
        make_mmseqs_db(db_loc, custom_db_loc, threads=threads, verbose=verbose)
        custom_db_locs[db_name] = custom_db_loc
    return custom_db_locs


def annotate_bins(input_fasta, output_dir='.', min_contig_size=5000, bit_score_threshold=60,
                  rbh_bit_score_threshold=350, custom_db_name=(), custom_fasta_loc=(), skip_uniref=True,
                  skip_trnascan=False, gtdb_taxonomy=(), checkm_quality=(), genes_called=False, keep_tmp_dir=True,
                  threads=10, verbose=True):
    # set up
    start_time = datetime.now()
    print('%s: Annotation started' % str(datetime.now()))
    fasta_locs = glob(input_fasta)
    if len(fasta_locs) == 0:
        raise ValueError('Given fasta locations returns no paths: %s')
    else:
        print('%s: %s fastas found' % (str(datetime.now() - start_time), len(fasta_locs)))

    mkdir(output_dir)
    tmp_dir = path.join(output_dir, 'working_dir')
    mkdir(tmp_dir)

    # get database locations
    db_locs = get_database_locs()
    db_handler = DatabaseHandler(db_locs['description_db'])
    custom_dbs_dir = path.join(tmp_dir, 'custom_dbs')
    mkdir(custom_dbs_dir)
    custom_db_locs = process_custom_dbs(custom_fasta_loc, custom_db_name, custom_dbs_dir, threads, verbose)
    print('%s: Retrieved database locations and descriptions' % (str(datetime.now() - start_time)))

    # iterate over list of fastas and annotate each individually
    annotations_list = list()
    for fasta_loc in fasta_locs:
        # get name of file e.g. /home/shaffemi/my_genome.fa -> my_genome
        fasta_name = path.splitext(path.basename(fasta_loc.strip('.gz')))[0]
        print('%s: Annotating %s' % (str(datetime.now() - start_time), fasta_name))
        fasta_dir = path.join(tmp_dir, fasta_name)
        mkdir(fasta_dir)
        annotations_list.append(annotate_fasta(fasta_loc, fasta_name, fasta_dir, db_locs, db_handler, min_contig_size,
                                               custom_db_locs, MAG_DBS_TO_ANNOTATE, bit_score_threshold,
                                               rbh_bit_score_threshold, skip_uniref, skip_trnascan, start_time,
                                               genes_called, threads, verbose))
    print('%s: Annotations complete, processing annotations' % str(datetime.now() - start_time))
    # merge annotation dicts
    all_annotations = pd.concat(annotations_list, sort=False)
<<<<<<< HEAD
    all_annotations = all_annotations.sort_values(['fasta', 'scaffold', 'gene_position'])
    # if given add taxonomy information
    if len(gtdb_taxonomy) > 0:
        gtdb_taxonomy = pd.concat([pd.read_csv(i, sep='\t', index_col=0) for i in gtdb_taxonomy])
        all_annotations['bin_taxonomy'] = [gtdb_taxonomy.loc[i, 'classification'] for i in all_annotations.fasta]
    if len(checkm_quality) > 0:
        checkm_quality = pd.concat([pd.read_csv(i, sep='\t', index_col=0) for i in checkm_quality])
        checkm_quality.index = [strip_endings(i, ['.fa', '.fasta', '.fna']) for i in checkm_quality.index]
        all_annotations['bin_completeness'] = [checkm_quality.loc[i, 'Completeness'] for i in all_annotations.fasta]
        all_annotations['bin_contamination'] = [checkm_quality.loc[i, 'Contamination'] for i in all_annotations.fasta]
=======
    if not genes_called:
        all_annotations = all_annotations.sort_values(['fasta', 'scaffold', 'gene_position'])
        # if given add taxonomy information
        if len(gtdb_taxonomy) == 0:
            gtdb_taxonomy = pd.concat([pd.read_csv(i, sep='\t', index_col=0) for i in gtdb_taxonomy])
            all_annotations['bin_taxonomy'] = [gtdb_taxonomy.loc[i, 'classification'] for i in all_annotations.fasta]
        if len(checkm_quality) == 0:
            checkm_quality = pd.concat([pd.read_csv(i, sep='\t', index_col=0) for i in checkm_quality])
            checkm_quality.index = [strip_endings(i, ['.fa', '.fasta', '.fna']) for i in checkm_quality.index]
            all_annotations['bin_completeness'] = [checkm_quality.loc[i, 'Completeness'] for i in all_annotations.fasta]
            all_annotations['bin_contamination'] = [checkm_quality.loc[i, 'Contamination'] for i in all_annotations.fasta]
>>>>>>> fd4f1e38
    all_annotations.to_csv(path.join(output_dir, 'annotations.tsv'), sep='\t')

    # merge gene files
    merge_files(path.join(tmp_dir, '*', '*.annotated.fna'), path.join(output_dir, 'genes.fna'))
    merge_files(path.join(tmp_dir, '*', '*.annotated.faa'), path.join(output_dir, 'genes.faa'))
    merge_files(path.join(tmp_dir, '*', 'scaffolds.annotated.fa'), path.join(output_dir, 'scaffolds.fna'))
    merge_files(path.join(tmp_dir, '*', 'genes.annotated.gff'), path.join(output_dir, 'genes.gff'), True)
    merge_files(path.join(tmp_dir, '*', 'trnas.tsv'), path.join(output_dir, 'trnas.tsv'), True)
    merge_files(path.join(tmp_dir, '*', 'rrnas.tsv'), path.join(output_dir, 'rrnas.tsv'), True)

    # make output gbk dir
    gbk_dir = path.join(output_dir, 'genbank')
    mkdir(gbk_dir)
    for gbk in glob(path.join(tmp_dir, '*', '*.gbk')):
        copy2(gbk, path.join(gbk_dir, path.basename(gbk)))

    # clean up
    if not keep_tmp_dir:
        rmtree(tmp_dir)

    print("%s: Completed annotations" % str(datetime.now() - start_time))<|MERGE_RESOLUTION|>--- conflicted
+++ resolved
@@ -755,23 +755,7 @@
         create_annotated_fasta(gene_fna, annotations, annotated_fna, name=fasta_name)
     annotated_faa = path.join(output_dir, 'genes.annotated.faa')
     create_annotated_fasta(gene_faa, annotations, annotated_faa, name=fasta_name)
-<<<<<<< HEAD
-    renamed_scaffolds = path.join(output_dir, 'scaffolds.annotated.fa')
-    rename_fasta(filtered_fasta, renamed_scaffolds, prefix=fasta_name)
-    renamed_gffs = path.join(output_dir, 'genes.annotated.gff')
-    annotate_gff(gene_gff, renamed_gffs, annotations, prefix=fasta_name)
-
-    # get tRNAs and rRNAs
-    if not skip_trnascan:
-        run_trna_scan(renamed_scaffolds, output_dir, fasta_name, threads=threads, verbose=verbose)
-        add_trnas_to_gff(path.join(output_dir, 'trnas.tsv'), renamed_gffs, renamed_scaffolds)
-    run_barrnap(renamed_scaffolds, output_dir, fasta_name, threads=threads, verbose=verbose)
-    add_rrnas_to_gff(path.join(output_dir, 'rrnas.tsv'), renamed_gffs, renamed_scaffolds)
-
-    # make genbank file
-    current_gbk = path.join(output_dir, '%s.gbk' % fasta_name)
-    make_gbk_from_gff_and_fasta(renamed_gffs, renamed_scaffolds, annotated_faa, current_gbk)
-=======
+
     if filtered_fasta is not None:
         renamed_scaffolds = path.join(output_dir, 'scaffolds.annotated.fa')
         rename_fasta(filtered_fasta, renamed_scaffolds, prefix=fasta_name)
@@ -788,7 +772,12 @@
         if not skip_trnascan:
             run_trna_scan(renamed_scaffolds, output_dir, fasta_name, threads=threads, verbose=verbose)
         run_barrnap(renamed_scaffolds, output_dir, fasta_name, threads=threads, verbose=verbose)
->>>>>>> fd4f1e38
+
+    if gene_gff is not None:
+        add_rrnas_to_gff(path.join(output_dir, 'rrnas.tsv'), renamed_gffs, renamed_scaffolds)
+        # make genbank file
+        current_gbk = path.join(output_dir, '%s.gbk' % fasta_name)
+        make_gbk_from_gff_and_fasta(renamed_gffs, renamed_scaffolds, annotated_faa, current_gbk)
 
     # add fasta name to frame and index, append to list
     annotations.insert(0, 'fasta', fasta_name)
@@ -856,30 +845,17 @@
     print('%s: Annotations complete, processing annotations' % str(datetime.now() - start_time))
     # merge annotation dicts
     all_annotations = pd.concat(annotations_list, sort=False)
-<<<<<<< HEAD
-    all_annotations = all_annotations.sort_values(['fasta', 'scaffold', 'gene_position'])
-    # if given add taxonomy information
-    if len(gtdb_taxonomy) > 0:
-        gtdb_taxonomy = pd.concat([pd.read_csv(i, sep='\t', index_col=0) for i in gtdb_taxonomy])
-        all_annotations['bin_taxonomy'] = [gtdb_taxonomy.loc[i, 'classification'] for i in all_annotations.fasta]
-    if len(checkm_quality) > 0:
-        checkm_quality = pd.concat([pd.read_csv(i, sep='\t', index_col=0) for i in checkm_quality])
-        checkm_quality.index = [strip_endings(i, ['.fa', '.fasta', '.fna']) for i in checkm_quality.index]
-        all_annotations['bin_completeness'] = [checkm_quality.loc[i, 'Completeness'] for i in all_annotations.fasta]
-        all_annotations['bin_contamination'] = [checkm_quality.loc[i, 'Contamination'] for i in all_annotations.fasta]
-=======
     if not genes_called:
         all_annotations = all_annotations.sort_values(['fasta', 'scaffold', 'gene_position'])
         # if given add taxonomy information
-        if len(gtdb_taxonomy) == 0:
+        if len(gtdb_taxonomy) > 0:
             gtdb_taxonomy = pd.concat([pd.read_csv(i, sep='\t', index_col=0) for i in gtdb_taxonomy])
             all_annotations['bin_taxonomy'] = [gtdb_taxonomy.loc[i, 'classification'] for i in all_annotations.fasta]
-        if len(checkm_quality) == 0:
+        if len(checkm_quality) > 0:
             checkm_quality = pd.concat([pd.read_csv(i, sep='\t', index_col=0) for i in checkm_quality])
             checkm_quality.index = [strip_endings(i, ['.fa', '.fasta', '.fna']) for i in checkm_quality.index]
             all_annotations['bin_completeness'] = [checkm_quality.loc[i, 'Completeness'] for i in all_annotations.fasta]
             all_annotations['bin_contamination'] = [checkm_quality.loc[i, 'Contamination'] for i in all_annotations.fasta]
->>>>>>> fd4f1e38
     all_annotations.to_csv(path.join(output_dir, 'annotations.tsv'), sep='\t')
 
     # merge gene files
